--- conflicted
+++ resolved
@@ -39,15 +39,10 @@
 	gcrPrefix   = "gcr.io/google_containers"
 	etcdVersion = "3.0.14-kubeadm"
 
-<<<<<<< HEAD
 	kubeDNSVersion        = "1.11.0"
 	dnsmasqVersion        = "1.11.0"
 	kubeDNSSidecarVersion = "1.11.0"
 	pauseVersion          = "3.0"
-=======
-	kubeDNSVersion = "1.11.0"
-	pauseVersion   = "3.0"
->>>>>>> f7305e6f
 )
 
 func GetCoreImage(image string, cfg *kubeadmapi.MasterConfiguration, overrideImage string) string {
