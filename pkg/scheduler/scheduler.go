/*
Copyright 2014 The Kubernetes Authors.

Licensed under the Apache License, Version 2.0 (the "License");
you may not use this file except in compliance with the License.
You may obtain a copy of the License at

    http://www.apache.org/licenses/LICENSE-2.0

Unless required by applicable law or agreed to in writing, software
distributed under the License is distributed on an "AS IS" BASIS,
WITHOUT WARRANTIES OR CONDITIONS OF ANY KIND, either express or implied.
See the License for the specific language governing permissions and
limitations under the License.
*/

package scheduler

import (
	"fmt"
	"io/ioutil"
	"os"
	"time"

	apierrors "k8s.io/apimachinery/pkg/api/errors"

	"k8s.io/api/core/v1"
	metav1 "k8s.io/apimachinery/pkg/apis/meta/v1"
	"k8s.io/apimachinery/pkg/labels"
	"k8s.io/apimachinery/pkg/runtime"
	"k8s.io/apimachinery/pkg/runtime/schema"
	"k8s.io/apimachinery/pkg/util/sets"
	"k8s.io/apimachinery/pkg/util/wait"
	appsinformers "k8s.io/client-go/informers/apps/v1"
	coreinformers "k8s.io/client-go/informers/core/v1"
	policyinformers "k8s.io/client-go/informers/policy/v1beta1"
	storageinformers "k8s.io/client-go/informers/storage/v1"
	clientset "k8s.io/client-go/kubernetes"
	corelisters "k8s.io/client-go/listers/core/v1"
	storagelisters "k8s.io/client-go/listers/storage/v1"
	"k8s.io/client-go/tools/cache"
	"k8s.io/client-go/tools/record"
	"k8s.io/klog"
	podutil "k8s.io/kubernetes/pkg/api/v1/pod"
	"k8s.io/kubernetes/pkg/scheduler/algorithm"
	"k8s.io/kubernetes/pkg/scheduler/algorithm/predicates"
	schedulerapi "k8s.io/kubernetes/pkg/scheduler/api"
	latestschedulerapi "k8s.io/kubernetes/pkg/scheduler/api/latest"
	"k8s.io/kubernetes/pkg/scheduler/api/validation"
	kubeschedulerconfig "k8s.io/kubernetes/pkg/scheduler/apis/config"
	"k8s.io/kubernetes/pkg/scheduler/core"
	"k8s.io/kubernetes/pkg/scheduler/factory"
	framework "k8s.io/kubernetes/pkg/scheduler/framework/v1alpha1"
	internalcache "k8s.io/kubernetes/pkg/scheduler/internal/cache"
	cachedebugger "k8s.io/kubernetes/pkg/scheduler/internal/cache/debugger"
	internalqueue "k8s.io/kubernetes/pkg/scheduler/internal/queue"
	"k8s.io/kubernetes/pkg/scheduler/metrics"
	"k8s.io/kubernetes/pkg/scheduler/util"
	"k8s.io/kubernetes/pkg/scheduler/volumebinder"
)

const (
	// BindTimeoutSeconds defines the default bind timeout
	BindTimeoutSeconds = 100
	// SchedulerError is the reason recorded for events when an error occurs during scheduling a pod.
	SchedulerError = "SchedulerError"
)

// Scheduler watches for new unscheduled pods. It attempts to find
// nodes that they fit on and writes bindings back to the api server.
type Scheduler struct {
	// It is expected that changes made via SchedulerCache will be observed
	// by NodeLister and Algorithm.
	SchedulerCache internalcache.Cache

	NodeLister algorithm.NodeLister
	Algorithm  core.ScheduleAlgorithm
	GetBinder  func(pod *v1.Pod) factory.Binder
	// PodConditionUpdater is used only in case of scheduling errors. If we succeed
	// with scheduling, PodScheduled condition will be updated in apiserver in /bind
	// handler so that binding and setting PodCondition it is atomic.
	PodConditionUpdater factory.PodConditionUpdater
	// PodPreemptor is used to evict pods and update 'NominatedNode' field of
	// the preemptor pod.
	PodPreemptor factory.PodPreemptor
	// Framework runs scheduler plugins at configured extension points.
	Framework framework.Framework

	// NextPod should be a function that blocks until the next pod
	// is available. We don't use a channel for this, because scheduling
	// a pod may take some amount of time and we don't want pods to get
	// stale while they sit in a channel.
	NextPod func() *v1.Pod

	// WaitForCacheSync waits for scheduler cache to populate.
	// It returns true if it was successful, false if the controller should shutdown.
	WaitForCacheSync func() bool

	// Error is called if there is an error. It is passed the pod in
	// question, and the error
	Error func(*v1.Pod, error)

	// Recorder is the EventRecorder to use
	Recorder record.EventRecorder

	// Close this to shut down the scheduler.
	StopEverything <-chan struct{}

	// VolumeBinder handles PVC/PV binding for the pod.
	VolumeBinder *volumebinder.VolumeBinder

	// Disable pod preemption or not.
	DisablePreemption bool

	// SchedulingQueue holds pods to be scheduled
	SchedulingQueue internalqueue.SchedulingQueue
}

// Cache returns the cache in scheduler for test to check the data in scheduler.
func (sched *Scheduler) Cache() internalcache.Cache {
	return sched.SchedulerCache
}

type schedulerOptions struct {
	schedulerName                  string
	hardPodAffinitySymmetricWeight int32
	disablePreemption              bool
	percentageOfNodesToScore       int32
	bindTimeoutSeconds             int64
}

// Option configures a Scheduler
type Option func(*schedulerOptions)

// WithName sets schedulerName for Scheduler, the default schedulerName is default-scheduler
func WithName(schedulerName string) Option {
	return func(o *schedulerOptions) {
		o.schedulerName = schedulerName
	}
}

// WithHardPodAffinitySymmetricWeight sets hardPodAffinitySymmetricWeight for Scheduler, the default value is 1
func WithHardPodAffinitySymmetricWeight(hardPodAffinitySymmetricWeight int32) Option {
	return func(o *schedulerOptions) {
		o.hardPodAffinitySymmetricWeight = hardPodAffinitySymmetricWeight
	}
}

// WithPreemptionDisabled sets disablePreemption for Scheduler, the default value is false
func WithPreemptionDisabled(disablePreemption bool) Option {
	return func(o *schedulerOptions) {
		o.disablePreemption = disablePreemption
	}
}

// WithPercentageOfNodesToScore sets percentageOfNodesToScore for Scheduler, the default value is 50
func WithPercentageOfNodesToScore(percentageOfNodesToScore int32) Option {
	return func(o *schedulerOptions) {
		o.percentageOfNodesToScore = percentageOfNodesToScore
	}
}

// WithBindTimeoutSeconds sets bindTimeoutSeconds for Scheduler, the default value is 100
func WithBindTimeoutSeconds(bindTimeoutSeconds int64) Option {
	return func(o *schedulerOptions) {
		o.bindTimeoutSeconds = bindTimeoutSeconds
	}
}

var defaultSchedulerOptions = schedulerOptions{
	schedulerName:                  v1.DefaultSchedulerName,
	hardPodAffinitySymmetricWeight: v1.DefaultHardPodAffinitySymmetricWeight,
	disablePreemption:              false,
	percentageOfNodesToScore:       schedulerapi.DefaultPercentageOfNodesToScore,
	bindTimeoutSeconds:             BindTimeoutSeconds,
}

// New returns a Scheduler
func New(client clientset.Interface,
	nodeInformer coreinformers.NodeInformer,
	podInformer coreinformers.PodInformer,
	pvInformer coreinformers.PersistentVolumeInformer,
	pvcInformer coreinformers.PersistentVolumeClaimInformer,
	replicationControllerInformer coreinformers.ReplicationControllerInformer,
	replicaSetInformer appsinformers.ReplicaSetInformer,
	statefulSetInformer appsinformers.StatefulSetInformer,
	serviceInformer coreinformers.ServiceInformer,
	pdbInformer policyinformers.PodDisruptionBudgetInformer,
	storageClassInformer storageinformers.StorageClassInformer,
	recorder record.EventRecorder,
	schedulerAlgorithmSource kubeschedulerconfig.SchedulerAlgorithmSource,
	stopCh <-chan struct{},
	registry framework.Registry,
	plugins *kubeschedulerconfig.Plugins,
	pluginConfig []kubeschedulerconfig.PluginConfig,
	opts ...func(o *schedulerOptions)) (*Scheduler, error) {

	options := defaultSchedulerOptions
	for _, opt := range opts {
		opt(&options)
	}
	stopEverything := stopCh
	if stopEverything == nil {
		stopEverything = wait.NeverStop
	}
	schedulerCache := internalcache.New(30*time.Second, stopEverything)

	// TODO(bsalamat): config files should be passed to the framework.
	framework, err := framework.NewFramework(registry, nil)
	if err != nil {
		klog.Fatalf("error initializing the scheduling framework: %v", err)
	}
	// storageClassInformer is only enabled through VolumeScheduling feature gate
	var storageClassLister storagelisters.StorageClassLister
	if storageClassInformer != nil {
		storageClassLister = storageClassInformer.Lister()
	}

	podQueue := internalqueue.NewSchedulingQueue(stopEverything)
	// Setup volume binder
	volumeBinder := volumebinder.NewVolumeBinder(client, nodeInformer, pvcInformer, pvInformer, storageClassInformer, time.Duration(options.bindTimeoutSeconds)*time.Second)
	scheduledPodsHasSynced := podInformer.Informer().HasSynced
	// ScheduledPodLister is something we provide to plug-in functions that
	// they may need to call.
	// scheduledPodLister := assignedPodLister{podInformer.Lister()}

	// Setup cache debugger
	debugger := cachedebugger.New(
		nodeInformer.Lister(),
		podInformer.Lister(),
		schedulerCache,
		podQueue,
	)
	debugger.ListenForSignal(stopEverything)

	go func() {
		<-stopEverything
		podQueue.Close()
	}()

	// initiate pluginFactoryArgs
	pluginArgs := &factory.PluginFactoryArgs{
		PodLister:                      schedulerCache,
		ServiceLister:                  serviceInformer.Lister(),
		ControllerLister:               replicationControllerInformer.Lister(),
		ReplicaSetLister:               replicaSetInformer.Lister(),
		StatefulSetLister:              statefulSetInformer.Lister(),
		NodeLister:                     &nodeLister{nodeInformer.Lister()},
		PDBLister:                      pdbInformer.Lister(),
		NodeInfo:                       &predicates.CachedNodeInfo{NodeLister: nodeInformer.Lister()},
		PVInfo:                         &predicates.CachedPersistentVolumeInfo{PersistentVolumeLister: pvInformer.Lister()},
		PVCInfo:                        &predicates.CachedPersistentVolumeClaimInfo{PersistentVolumeClaimLister: pvcInformer.Lister()},
		StorageClassInfo:               &predicates.CachedStorageClassInfo{StorageClassLister: storageClassLister},
		VolumeBinder:                   volumeBinder,
		HardPodAffinitySymmetricWeight: options.hardPodAffinitySymmetricWeight,
<<<<<<< HEAD
	}
=======
		DisablePreemption:              options.disablePreemption,
		PercentageOfNodesToScore:       options.percentageOfNodesToScore,
		BindTimeoutSeconds:             options.bindTimeoutSeconds,
		Registry:                       registry,
		Plugins:                        plugins,
		PluginConfig:                   pluginConfig,
	})
	var config *factory.Config
>>>>>>> fa110d75
	source := schedulerAlgorithmSource
	predicateKeys := sets.NewString()
	priorityKeys := sets.NewString()
	var extenders []algorithm.SchedulerExtender
	var alwaysCheckAllPredicates bool
	switch {
	case source.Provider != nil:
		// Create the config from a named algorithm provider.
		providerName := *source.Provider
		klog.V(2).Infof("Creating scheduler from algorithm provider '%v'", providerName)
		provider, err := factory.GetAlgorithmProvider(providerName)
		if err != nil {
			return nil, fmt.Errorf("couldn't create scheduler using provider %q: %v", *source.Provider, err)
		}
		predicateKeys = provider.FitPredicateKeys
		priorityKeys = provider.PriorityFunctionKeys
	case source.Policy != nil:
		// Create the config from a user specified policy source.
		policy := &schedulerapi.Policy{}
		switch {
		case source.Policy.File != nil:
			if err := initPolicyFromFile(source.Policy.File.Path, policy); err != nil {
				return nil, err
			}
		case source.Policy.ConfigMap != nil:
			if err := initPolicyFromConfigMap(client, source.Policy.ConfigMap, policy); err != nil {
				return nil, err
			}
		}
		klog.V(2).Infof("Creating scheduler from configuration: %v", *policy)

		// validate the policy configuration
		if err := validation.ValidatePolicy(*policy); err != nil {
			return nil, err
		}
		fmt.Println(policy.Predicates)
		if policy.Predicates == nil {
			klog.V(2).Infof("Using predicates from algorithm provider '%v'", factory.DefaultProvider)
			provider, err := factory.GetAlgorithmProvider(factory.DefaultProvider)
			if err != nil {
				return nil, err
			}
			predicateKeys = provider.FitPredicateKeys
		} else {
			for _, predicate := range policy.Predicates {
				klog.V(2).Infof("Registering predicate: %s", predicate.Name)
				predicateKeys.Insert(factory.RegisterCustomFitPredicate(predicate))
			}
		}

		if policy.Priorities == nil {
			klog.V(2).Infof("Using priorities from algorithm provider '%v'", factory.DefaultProvider)
			provider, err := factory.GetAlgorithmProvider(factory.DefaultProvider)
			if err != nil {
				return nil, err
			}
			priorityKeys = provider.PriorityFunctionKeys
		} else {
			for _, priority := range policy.Priorities {
				klog.V(2).Infof("Registering priority: %s", priority.Name)
				priorityKeys.Insert(factory.RegisterCustomPriorityFunction(priority))
			}
		}
		if len(policy.ExtenderConfigs) != 0 {
			ignoredExtendedResources := sets.NewString()
			for ii := range policy.ExtenderConfigs {
				klog.V(2).Infof("Creating extender with config %+v", policy.ExtenderConfigs[ii])
				extender, err := core.NewHTTPExtender(&policy.ExtenderConfigs[ii])
				if err != nil {
					return nil, err
				}
				extenders = append(extenders, extender)
				for _, r := range policy.ExtenderConfigs[ii].ManagedResources {
					if r.IgnoredByScheduler {
						ignoredExtendedResources.Insert(string(r.Name))
					}
				}
			}
			predicates.RegisterPredicateMetadataProducerWithExtendedResourceOptions(ignoredExtendedResources)
		}
		// Providing HardPodAffinitySymmetricWeight in the policy config is the new and preferred way of providing the value.
		// Give it higher precedence than scheduler CLI configuration when it is provided.
		if policy.HardPodAffinitySymmetricWeight != 0 {
			options.hardPodAffinitySymmetricWeight = policy.HardPodAffinitySymmetricWeight
		}
		// When AlwaysCheckAllPredicates is set to true, scheduler checks all the configured
		// predicates even after one or more of them fails.
		if policy.AlwaysCheckAllPredicates {
			alwaysCheckAllPredicates = policy.AlwaysCheckAllPredicates
		}
	default:
		return nil, fmt.Errorf("unsupported algorithm source: %v", source)
	}

	if options.hardPodAffinitySymmetricWeight < 1 || options.hardPodAffinitySymmetricWeight > 100 {
		return nil, fmt.Errorf("invalid hardPodAffinitySymmetricWeight: %d, must be in the range 1-100", options.hardPodAffinitySymmetricWeight)
	}

	predicateFuncs, err := factory.GetFitPredicateFunctions(predicateKeys, *pluginArgs)
	if err != nil {
		return nil, err
	}

	priorityConfigs, err := factory.GetPriorityFunctionConfigs(priorityKeys, *pluginArgs)
	if err != nil {
		return nil, err
	}

	priorityMetaProducer, err := factory.GetPriorityMetadataProducer(*pluginArgs)
	if err != nil {
		return nil, err
	}

	predicateMetaProducer, err := factory.GetPredicateMetadataProducer(*pluginArgs)
	if err != nil {
		return nil, err
	}

	algo := core.NewGenericScheduler(
		schedulerCache,
		podQueue,
		predicateFuncs,
		predicateMetaProducer,
		priorityConfigs,
		priorityMetaProducer,
		framework,
		extenders,
		volumeBinder,
		pvcInformer.Lister(),
		pdbInformer.Lister(),
		alwaysCheckAllPredicates,
		options.disablePreemption,
		options.percentageOfNodesToScore,
	)

	metrics.Register()
	sched := &Scheduler{
		SchedulerCache: schedulerCache,
		// The scheduler only needs to consider schedulable nodes.
		NodeLister:          &nodeLister{nodeInformer.Lister()},
		Algorithm:           algo,
		GetBinder:           factory.GetBinderFunc(client, extenders),
		PodConditionUpdater: &podConditionUpdater{client},
		PodPreemptor:        &podPreemptor{client},
		Framework:           framework,
		WaitForCacheSync: func() bool {
			return cache.WaitForCacheSync(stopEverything, scheduledPodsHasSynced)
		},
		NextPod:           internalqueue.MakeNextPodFunc(podQueue),
		Error:             factory.MakeDefaultErrorFunc(client, podQueue, schedulerCache, stopEverything),
		StopEverything:    stopEverything,
		VolumeBinder:      volumeBinder,
		SchedulingQueue:   podQueue,
		Recorder:          recorder,
		DisablePreemption: options.disablePreemption,
	}
	AddAllEventHandlers(sched, options.schedulerName, nodeInformer, podInformer, pvInformer, pvcInformer, serviceInformer, storageClassInformer)
	return sched, nil

}

// assignedPodLister filters the pods returned from a PodLister to
// only include those that have a node name set.
type assignedPodLister struct {
	corelisters.PodLister
}

// List lists all Pods in the indexer for a given namespace.
func (l assignedPodLister) List(selector labels.Selector) ([]*v1.Pod, error) {
	list, err := l.PodLister.List(selector)
	if err != nil {
		return nil, err
	}
	filtered := make([]*v1.Pod, 0, len(list))
	for _, pod := range list {
		if len(pod.Spec.NodeName) > 0 {
			filtered = append(filtered, pod)
		}
	}
	return filtered, nil
}

// assignedPodNamespaceLister filters the pods returned from a PodNamespaceLister to
// only include those that have a node name set.
type assignedPodNamespaceLister struct {
	corelisters.PodNamespaceLister
}

// List lists all Pods in the indexer for a given namespace.
func (l assignedPodNamespaceLister) List(selector labels.Selector) (ret []*v1.Pod, err error) {
	list, err := l.PodNamespaceLister.List(selector)
	if err != nil {
		return nil, err
	}
	filtered := make([]*v1.Pod, 0, len(list))
	for _, pod := range list {
		if len(pod.Spec.NodeName) > 0 {
			filtered = append(filtered, pod)
		}
	}
	return filtered, nil
}

// Get retrieves the Pod from the indexer for a given namespace and name.
func (l assignedPodNamespaceLister) Get(name string) (*v1.Pod, error) {
	pod, err := l.PodNamespaceLister.Get(name)
	if err != nil {
		return nil, err
	}
	if len(pod.Spec.NodeName) > 0 {
		return pod, nil
	}
	return nil, apierrors.NewNotFound(schema.GroupResource{Resource: string(v1.ResourcePods)}, name)
}

// List lists all Pods in the indexer for a given namespace.
func (l assignedPodLister) Pods(namespace string) corelisters.PodNamespaceLister {
	return assignedPodNamespaceLister{l.PodLister.Pods(namespace)}
}

type nodeLister struct {
	corelisters.NodeLister
}

func (n *nodeLister) List() ([]*v1.Node, error) {
	return n.NodeLister.List(labels.Everything())
}

type podConditionUpdater struct {
	Client clientset.Interface
}

func (p *podConditionUpdater) Update(pod *v1.Pod, condition *v1.PodCondition) error {
	klog.V(3).Infof("Updating pod condition for %s/%s to (%s==%s, Reason=%s)", pod.Namespace, pod.Name, condition.Type, condition.Status, condition.Reason)
	if podutil.UpdatePodCondition(&pod.Status, condition) {
		_, err := p.Client.CoreV1().Pods(pod.Namespace).UpdateStatus(pod)
		return err
	}
	return nil
}

type podPreemptor struct {
	Client clientset.Interface
}

func (p *podPreemptor) GetUpdatedPod(pod *v1.Pod) (*v1.Pod, error) {
	return p.Client.CoreV1().Pods(pod.Namespace).Get(pod.Name, metav1.GetOptions{})
}

func (p *podPreemptor) DeletePod(pod *v1.Pod) error {
	return p.Client.CoreV1().Pods(pod.Namespace).Delete(pod.Name, &metav1.DeleteOptions{})
}

func (p *podPreemptor) SetNominatedNodeName(pod *v1.Pod, nominatedNodeName string) error {
	podCopy := pod.DeepCopy()
	podCopy.Status.NominatedNodeName = nominatedNodeName
	_, err := p.Client.CoreV1().Pods(pod.Namespace).UpdateStatus(podCopy)
	return err
}

func (p *podPreemptor) RemoveNominatedNodeName(pod *v1.Pod) error {
	if len(pod.Status.NominatedNodeName) == 0 {
		return nil
	}
	return p.SetNominatedNodeName(pod, "")
}

// initPolicyFromFile initialize policy from file
func initPolicyFromFile(policyFile string, policy *schedulerapi.Policy) error {
	// Use a policy serialized in a file.
	_, err := os.Stat(policyFile)
	if err != nil {
		return fmt.Errorf("missing policy config file %s", policyFile)
	}
	data, err := ioutil.ReadFile(policyFile)
	if err != nil {
		return fmt.Errorf("couldn't read policy config: %v", err)
	}
	err = runtime.DecodeInto(latestschedulerapi.Codec, []byte(data), policy)
	if err != nil {
		return fmt.Errorf("invalid policy: %v", err)
	}
	return nil
}

// initPolicyFromConfigMap initialize policy from configMap
func initPolicyFromConfigMap(client clientset.Interface, policyRef *kubeschedulerconfig.SchedulerPolicyConfigMapSource, policy *schedulerapi.Policy) error {
	// Use a policy serialized in a config map value.
	policyConfigMap, err := client.CoreV1().ConfigMaps(policyRef.Namespace).Get(policyRef.Name, metav1.GetOptions{})
	if err != nil {
		return fmt.Errorf("couldn't get policy config map %s/%s: %v", policyRef.Namespace, policyRef.Name, err)
	}
	data, found := policyConfigMap.Data[kubeschedulerconfig.SchedulerPolicyConfigMapKey]
	if !found {
		return fmt.Errorf("missing policy config map value at key %q", kubeschedulerconfig.SchedulerPolicyConfigMapKey)
	}
	err = runtime.DecodeInto(latestschedulerapi.Codec, []byte(data), policy)
	if err != nil {
		return fmt.Errorf("invalid policy: %v", err)
	}
	return nil
}

// NewFromConfig returns a new scheduler using the provided Config.
func NewFromConfig(config *factory.Config) *Scheduler {
	metrics.Register()
	return &Scheduler{
		SchedulerCache:      config.SchedulerCache,
		NodeLister:          config.NodeLister,
		Algorithm:           config.Algorithm,
		GetBinder:           config.GetBinder,
		PodConditionUpdater: config.PodConditionUpdater,
		PodPreemptor:        config.PodPreemptor,
		Framework:           config.Framework,
		NextPod:             config.NextPod,
		WaitForCacheSync:    config.WaitForCacheSync,
		Error:               config.Error,
		Recorder:            config.Recorder,
		StopEverything:      config.StopEverything,
		VolumeBinder:        config.VolumeBinder,
		DisablePreemption:   config.DisablePreemption,
		SchedulingQueue:     config.SchedulingQueue,
	}
}

// Run begins watching and scheduling. It waits for cache to be synced, then starts a goroutine and returns immediately.
func (sched *Scheduler) Run() {
	if !sched.WaitForCacheSync() {
		return
	}

	go wait.Until(sched.scheduleOne, 0, sched.StopEverything)
}

// recordFailedSchedulingEvent records an event for the pod that indicates the
// pod has failed to schedule.
// NOTE: This function modifies "pod". "pod" should be copied before being passed.
func (sched *Scheduler) recordSchedulingFailure(pod *v1.Pod, err error, reason string, message string) {
	sched.Error(pod, err)
	sched.Recorder.Event(pod, v1.EventTypeWarning, "FailedScheduling", message)
	sched.PodConditionUpdater.Update(pod, &v1.PodCondition{
		Type:    v1.PodScheduled,
		Status:  v1.ConditionFalse,
		Reason:  reason,
		Message: err.Error(),
	})
}

// schedule implements the scheduling algorithm and returns the suggested result(host,
// evaluated nodes number,feasible nodes number).
func (sched *Scheduler) schedule(pod *v1.Pod) (core.ScheduleResult, error) {
	result, err := sched.Algorithm.Schedule(pod, sched.NodeLister)
	if err != nil {
		pod = pod.DeepCopy()
		sched.recordSchedulingFailure(pod, err, v1.PodReasonUnschedulable, err.Error())
		return core.ScheduleResult{}, err
	}
	return result, err
}

// preempt tries to create room for a pod that has failed to schedule, by preempting lower priority pods if possible.
// If it succeeds, it adds the name of the node where preemption has happened to the pod spec.
// It returns the node name and an error if any.
func (sched *Scheduler) preempt(preemptor *v1.Pod, scheduleErr error) (string, error) {
	preemptor, err := sched.PodPreemptor.GetUpdatedPod(preemptor)
	if err != nil {
		klog.Errorf("Error getting the updated preemptor pod object: %v", err)
		return "", err
	}

	node, victims, nominatedPodsToClear, err := sched.Algorithm.Preempt(preemptor, sched.NodeLister, scheduleErr)
	if err != nil {
		klog.Errorf("Error preempting victims to make room for %v/%v.", preemptor.Namespace, preemptor.Name)
		return "", err
	}
	var nodeName = ""
	if node != nil {
		nodeName = node.Name
		// Update the scheduling queue with the nominated pod information. Without
		// this, there would be a race condition between the next scheduling cycle
		// and the time the scheduler receives a Pod Update for the nominated pod.
		sched.SchedulingQueue.UpdateNominatedPodForNode(preemptor, nodeName)

		// Make a call to update nominated node name of the pod on the API server.
		err = sched.PodPreemptor.SetNominatedNodeName(preemptor, nodeName)
		if err != nil {
			klog.Errorf("Error in preemption process. Cannot update pod %v/%v annotations: %v", preemptor.Namespace, preemptor.Name, err)
			sched.SchedulingQueue.DeleteNominatedPodIfExists(preemptor)
			return "", err
		}

		for _, victim := range victims {
			if err := sched.PodPreemptor.DeletePod(victim); err != nil {
				klog.Errorf("Error preempting pod %v/%v: %v", victim.Namespace, victim.Name, err)
				return "", err
			}
			sched.Recorder.Eventf(victim, v1.EventTypeNormal, "Preempted", "by %v/%v on node %v", preemptor.Namespace, preemptor.Name, nodeName)
		}
		metrics.PreemptionVictims.Set(float64(len(victims)))
	}
	// Clearing nominated pods should happen outside of "if node != nil". Node could
	// be nil when a pod with nominated node name is eligible to preempt again,
	// but preemption logic does not find any node for it. In that case Preempt()
	// function of generic_scheduler.go returns the pod itself for removal of
	// the 'NominatedPod' field.
	for _, p := range nominatedPodsToClear {
		rErr := sched.PodPreemptor.RemoveNominatedNodeName(p)
		if rErr != nil {
			klog.Errorf("Cannot remove 'NominatedPod' field of pod: %v", rErr)
			// We do not return as this error is not critical.
		}
	}
	return nodeName, err
}

// assumeVolumes will update the volume cache with the chosen bindings
//
// This function modifies assumed if volume binding is required.
func (sched *Scheduler) assumeVolumes(assumed *v1.Pod, host string) (allBound bool, err error) {
	allBound, err = sched.VolumeBinder.Binder.AssumePodVolumes(assumed, host)
	if err != nil {
		sched.recordSchedulingFailure(assumed, err, SchedulerError,
			fmt.Sprintf("AssumePodVolumes failed: %v", err))
	}
	return
}

// bindVolumes will make the API update with the assumed bindings and wait until
// the PV controller has completely finished the binding operation.
//
// If binding errors, times out or gets undone, then an error will be returned to
// retry scheduling.
func (sched *Scheduler) bindVolumes(assumed *v1.Pod) error {
	klog.V(5).Infof("Trying to bind volumes for pod \"%v/%v\"", assumed.Namespace, assumed.Name)
	err := sched.VolumeBinder.Binder.BindPodVolumes(assumed)
	if err != nil {
		klog.V(1).Infof("Failed to bind volumes for pod \"%v/%v\": %v", assumed.Namespace, assumed.Name, err)

		// Unassume the Pod and retry scheduling
		if forgetErr := sched.SchedulerCache.ForgetPod(assumed); forgetErr != nil {
			klog.Errorf("scheduler cache ForgetPod failed: %v", forgetErr)
		}

		sched.recordSchedulingFailure(assumed, err, "VolumeBindingFailed", err.Error())
		return err
	}

	klog.V(5).Infof("Success binding volumes for pod \"%v/%v\"", assumed.Namespace, assumed.Name)
	return nil
}

// assume signals to the cache that a pod is already in the cache, so that binding can be asynchronous.
// assume modifies `assumed`.
func (sched *Scheduler) assume(assumed *v1.Pod, host string) error {
	// Optimistically assume that the binding will succeed and send it to apiserver
	// in the background.
	// If the binding fails, scheduler will release resources allocated to assumed pod
	// immediately.
	assumed.Spec.NodeName = host

	if err := sched.SchedulerCache.AssumePod(assumed); err != nil {
		klog.Errorf("scheduler cache AssumePod failed: %v", err)

		// This is most probably result of a BUG in retrying logic.
		// We report an error here so that pod scheduling can be retried.
		// This relies on the fact that Error will check if the pod has been bound
		// to a node and if so will not add it back to the unscheduled pods queue
		// (otherwise this would cause an infinite loop).
		sched.recordSchedulingFailure(assumed, err, SchedulerError,
			fmt.Sprintf("AssumePod failed: %v", err))
		return err
	}
	// if "assumed" is a nominated pod, we should remove it from internal cache
	if sched.SchedulingQueue != nil {
		sched.SchedulingQueue.DeleteNominatedPodIfExists(assumed)
	}

	return nil
}

// bind binds a pod to a given node defined in a binding object.  We expect this to run asynchronously, so we
// handle binding metrics internally.
func (sched *Scheduler) bind(assumed *v1.Pod, b *v1.Binding) error {
	bindingStart := time.Now()
	// If binding succeeded then PodScheduled condition will be updated in apiserver so that
	// it's atomic with setting host.
	err := sched.GetBinder(assumed).Bind(b)
	if finErr := sched.SchedulerCache.FinishBinding(assumed); finErr != nil {
		klog.Errorf("scheduler cache FinishBinding failed: %v", finErr)
	}
	if err != nil {
		klog.V(1).Infof("Failed to bind pod: %v/%v", assumed.Namespace, assumed.Name)
		if err := sched.SchedulerCache.ForgetPod(assumed); err != nil {
			klog.Errorf("scheduler cache ForgetPod failed: %v", err)
		}
		sched.recordSchedulingFailure(assumed, err, SchedulerError,
			fmt.Sprintf("Binding rejected: %v", err))
		return err
	}

	metrics.BindingLatency.Observe(metrics.SinceInSeconds(bindingStart))
	metrics.DeprecatedBindingLatency.Observe(metrics.SinceInMicroseconds(bindingStart))
	metrics.SchedulingLatency.WithLabelValues(metrics.Binding).Observe(metrics.SinceInSeconds(bindingStart))
	metrics.DeprecatedSchedulingLatency.WithLabelValues(metrics.Binding).Observe(metrics.SinceInSeconds(bindingStart))
	sched.Recorder.Eventf(assumed, v1.EventTypeNormal, "Scheduled", "Successfully assigned %v/%v to %v", assumed.Namespace, assumed.Name, b.Target.Name)
	return nil
}

// scheduleOne does the entire scheduling workflow for a single pod.  It is serialized on the scheduling algorithm's host fitting.
func (sched *Scheduler) scheduleOne() {
	fwk := sched.Framework

	pod := sched.NextPod()
	// pod could be nil when schedulerQueue is closed
	if pod == nil {
		return
	}
	if pod.DeletionTimestamp != nil {
		sched.Recorder.Eventf(pod, v1.EventTypeWarning, "FailedScheduling", "skip schedule deleting pod: %v/%v", pod.Namespace, pod.Name)
		klog.V(3).Infof("Skip schedule deleting pod: %v/%v", pod.Namespace, pod.Name)
		return
	}

	klog.V(3).Infof("Attempting to schedule pod: %v/%v", pod.Namespace, pod.Name)

	// Synchronously attempt to find a fit for the pod.
	start := time.Now()
	pluginContext := framework.NewPluginContext()
	scheduleResult, err := sched.schedule(pod)
	if err != nil {
		// schedule() may have failed because the pod would not fit on any host, so we try to
		// preempt, with the expectation that the next time the pod is tried for scheduling it
		// will fit due to the preemption. It is also possible that a different pod will schedule
		// into the resources that were preempted, but this is harmless.
		if fitError, ok := err.(*core.FitError); ok {
			if !util.PodPriorityEnabled() || sched.DisablePreemption {
				klog.V(3).Infof("Pod priority feature is not enabled or preemption is disabled by scheduler configuration." +
					" No preemption is performed.")
			} else {
				preemptionStartTime := time.Now()
				sched.preempt(pod, fitError)
				metrics.PreemptionAttempts.Inc()
				metrics.SchedulingAlgorithmPremptionEvaluationDuration.Observe(metrics.SinceInSeconds(preemptionStartTime))
				metrics.DeprecatedSchedulingAlgorithmPremptionEvaluationDuration.Observe(metrics.SinceInMicroseconds(preemptionStartTime))
				metrics.SchedulingLatency.WithLabelValues(metrics.PreemptionEvaluation).Observe(metrics.SinceInSeconds(preemptionStartTime))
				metrics.DeprecatedSchedulingLatency.WithLabelValues(metrics.PreemptionEvaluation).Observe(metrics.SinceInSeconds(preemptionStartTime))
			}
			// Pod did not fit anywhere, so it is counted as a failure. If preemption
			// succeeds, the pod should get counted as a success the next time we try to
			// schedule it. (hopefully)
			metrics.PodScheduleFailures.Inc()
		} else {
			klog.Errorf("error selecting node for pod: %v", err)
			metrics.PodScheduleErrors.Inc()
		}
		return
	}
	metrics.SchedulingAlgorithmLatency.Observe(metrics.SinceInSeconds(start))
	metrics.DeprecatedSchedulingAlgorithmLatency.Observe(metrics.SinceInMicroseconds(start))
	// Tell the cache to assume that a pod now is running on a given node, even though it hasn't been bound yet.
	// This allows us to keep scheduling without waiting on binding to occur.
	assumedPod := pod.DeepCopy()

	// Assume volumes first before assuming the pod.
	//
	// If all volumes are completely bound, then allBound is true and binding will be skipped.
	//
	// Otherwise, binding of volumes is started after the pod is assumed, but before pod binding.
	//
	// This function modifies 'assumedPod' if volume binding is required.
	allBound, err := sched.assumeVolumes(assumedPod, scheduleResult.SuggestedHost)
	if err != nil {
		klog.Errorf("error assuming volumes: %v", err)
		metrics.PodScheduleErrors.Inc()
		return
	}

	// Run "reserve" plugins.
	if sts := fwk.RunReservePlugins(pluginContext, assumedPod, scheduleResult.SuggestedHost); !sts.IsSuccess() {
		sched.recordSchedulingFailure(assumedPod, sts.AsError(), SchedulerError, sts.Message())
		metrics.PodScheduleErrors.Inc()
		return
	}

	// assume modifies `assumedPod` by setting NodeName=scheduleResult.SuggestedHost
	err = sched.assume(assumedPod, scheduleResult.SuggestedHost)
	if err != nil {
		klog.Errorf("error assuming pod: %v", err)
		metrics.PodScheduleErrors.Inc()
		// trigger un-reserve plugins to clean up state associated with the reserved Pod
		fwk.RunUnreservePlugins(pluginContext, assumedPod, scheduleResult.SuggestedHost)
		return
	}
	// bind the pod to its host asynchronously (we can do this b/c of the assumption step above).
	go func() {
		// Bind volumes first before Pod
		if !allBound {
			err := sched.bindVolumes(assumedPod)
			if err != nil {
				klog.Errorf("error binding volumes: %v", err)
				metrics.PodScheduleErrors.Inc()
				// trigger un-reserve plugins to clean up state associated with the reserved Pod
				fwk.RunUnreservePlugins(pluginContext, assumedPod, scheduleResult.SuggestedHost)
				return
			}
		}

		// Run "permit" plugins.
		permitStatus := fwk.RunPermitPlugins(pluginContext, assumedPod, scheduleResult.SuggestedHost)
		if !permitStatus.IsSuccess() {
			var reason string
			if permitStatus.Code() == framework.Unschedulable {
				reason = v1.PodReasonUnschedulable
			} else {
				metrics.PodScheduleErrors.Inc()
				reason = SchedulerError
			}
			if forgetErr := sched.Cache().ForgetPod(assumedPod); forgetErr != nil {
				klog.Errorf("scheduler cache ForgetPod failed: %v", forgetErr)
			}
			sched.recordSchedulingFailure(assumedPod, permitStatus.AsError(), reason, permitStatus.Message())
			// trigger un-reserve plugins to clean up state associated with the reserved Pod
			fwk.RunUnreservePlugins(pluginContext, assumedPod, scheduleResult.SuggestedHost)
			return
		}

		// Run "prebind" plugins.
		prebindStatus := fwk.RunPrebindPlugins(pluginContext, assumedPod, scheduleResult.SuggestedHost)
		if !prebindStatus.IsSuccess() {
			var reason string
			if prebindStatus.Code() == framework.Unschedulable {
				reason = v1.PodReasonUnschedulable
			} else {
				metrics.PodScheduleErrors.Inc()
				reason = SchedulerError
			}
			if forgetErr := sched.Cache().ForgetPod(assumedPod); forgetErr != nil {
				klog.Errorf("scheduler cache ForgetPod failed: %v", forgetErr)
			}
			sched.recordSchedulingFailure(assumedPod, prebindStatus.AsError(), reason, prebindStatus.Message())
			// trigger un-reserve plugins to clean up state associated with the reserved Pod
			fwk.RunUnreservePlugins(pluginContext, assumedPod, scheduleResult.SuggestedHost)
			return
		}

		err := sched.bind(assumedPod, &v1.Binding{
			ObjectMeta: metav1.ObjectMeta{Namespace: assumedPod.Namespace, Name: assumedPod.Name, UID: assumedPod.UID},
			Target: v1.ObjectReference{
				Kind: "Node",
				Name: scheduleResult.SuggestedHost,
			},
		})
		metrics.E2eSchedulingLatency.Observe(metrics.SinceInSeconds(start))
		metrics.DeprecatedE2eSchedulingLatency.Observe(metrics.SinceInMicroseconds(start))
		if err != nil {
			klog.Errorf("error binding pod: %v", err)
			metrics.PodScheduleErrors.Inc()
			// trigger un-reserve plugins to clean up state associated with the reserved Pod
			fwk.RunUnreservePlugins(pluginContext, assumedPod, scheduleResult.SuggestedHost)
		} else {
			klog.V(2).Infof("pod %v/%v is bound successfully on node %v, %d nodes evaluated, %d nodes were found feasible", assumedPod.Namespace, assumedPod.Name, scheduleResult.SuggestedHost, scheduleResult.EvaluatedNodes, scheduleResult.FeasibleNodes)
			metrics.PodScheduleSuccesses.Inc()
		}
	}()
}<|MERGE_RESOLUTION|>--- conflicted
+++ resolved
@@ -206,7 +206,7 @@
 	schedulerCache := internalcache.New(30*time.Second, stopEverything)
 
 	// TODO(bsalamat): config files should be passed to the framework.
-	framework, err := framework.NewFramework(registry, nil)
+	framework, err := framework.NewFramework(registry, plugins, pluginConfig)
 	if err != nil {
 		klog.Fatalf("error initializing the scheduling framework: %v", err)
 	}
@@ -216,7 +216,7 @@
 		storageClassLister = storageClassInformer.Lister()
 	}
 
-	podQueue := internalqueue.NewSchedulingQueue(stopEverything)
+	podQueue := internalqueue.NewSchedulingQueue(stopEverything, framework)
 	// Setup volume binder
 	volumeBinder := volumebinder.NewVolumeBinder(client, nodeInformer, pvcInformer, pvInformer, storageClassInformer, time.Duration(options.bindTimeoutSeconds)*time.Second)
 	scheduledPodsHasSynced := podInformer.Informer().HasSynced
@@ -253,18 +253,7 @@
 		StorageClassInfo:               &predicates.CachedStorageClassInfo{StorageClassLister: storageClassLister},
 		VolumeBinder:                   volumeBinder,
 		HardPodAffinitySymmetricWeight: options.hardPodAffinitySymmetricWeight,
-<<<<<<< HEAD
-	}
-=======
-		DisablePreemption:              options.disablePreemption,
-		PercentageOfNodesToScore:       options.percentageOfNodesToScore,
-		BindTimeoutSeconds:             options.bindTimeoutSeconds,
-		Registry:                       registry,
-		Plugins:                        plugins,
-		PluginConfig:                   pluginConfig,
-	})
-	var config *factory.Config
->>>>>>> fa110d75
+	}
 	source := schedulerAlgorithmSource
 	predicateKeys := sets.NewString()
 	priorityKeys := sets.NewString()
