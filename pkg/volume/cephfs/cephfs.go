/*
Copyright 2015 The Kubernetes Authors.

Licensed under the Apache License, Version 2.0 (the "License");
you may not use this file except in compliance with the License.
You may obtain a copy of the License at

    http://www.apache.org/licenses/LICENSE-2.0

Unless required by applicable law or agreed to in writing, software
distributed under the License is distributed on an "AS IS" BASIS,
WITHOUT WARRANTIES OR CONDITIONS OF ANY KIND, either express or implied.
See the License for the specific language governing permissions and
limitations under the License.
*/

package cephfs

import (
	"fmt"
	"net"
	"os"
	"os/exec"
	"path"
	"runtime"
	"strings"

	"github.com/golang/glog"
	"k8s.io/api/core/v1"
	metav1 "k8s.io/apimachinery/pkg/apis/meta/v1"
	"k8s.io/apimachinery/pkg/types"
	"k8s.io/kubernetes/pkg/util/mount"
	utilstrings "k8s.io/kubernetes/pkg/util/strings"
	"k8s.io/kubernetes/pkg/volume"
	"k8s.io/kubernetes/pkg/volume/util"
)

// This is the primary entrypoint for volume plugins.
func ProbeVolumePlugins() []volume.VolumePlugin {
	return []volume.VolumePlugin{&cephfsPlugin{nil}}
}

type cephfsPlugin struct {
	host volume.VolumeHost
}

var _ volume.VolumePlugin = &cephfsPlugin{}

const (
	cephfsPluginName = "kubernetes.io/cephfs"
)

func (plugin *cephfsPlugin) Init(host volume.VolumeHost) error {
	plugin.host = host
	return nil
}

func (plugin *cephfsPlugin) GetPluginName() string {
	return cephfsPluginName
}

func (plugin *cephfsPlugin) GetVolumeName(spec *volume.Spec) (string, error) {
	mon, _, _, _, _, srvRec, err := getVolumeSource(spec)
	if err != nil {
		return "", err
	}

	if len(mon) > 0 {
		return fmt.Sprintf("%v", mon), nil
	} else {
		proto := srvRec.Protocol
		if len(proto) == 0 {
			proto = v1.ProtocolTCP
		}
		return fmt.Sprintf("_%s._%s.%s", srvRec.Name, proto, srvRec.Domain), nil
	}
}

func (plugin *cephfsPlugin) CanSupport(spec *volume.Spec) bool {
	return (spec.Volume != nil && spec.Volume.CephFS != nil) || (spec.PersistentVolume != nil && spec.PersistentVolume.Spec.CephFS != nil)
}

func (plugin *cephfsPlugin) RequiresRemount() bool {
	return false
}

func (plugin *cephfsPlugin) SupportsMountOption() bool {
	return true
}

func (plugin *cephfsPlugin) SupportsBulkVolumeVerification() bool {
	return false
}

func (plugin *cephfsPlugin) GetAccessModes() []v1.PersistentVolumeAccessMode {
	return []v1.PersistentVolumeAccessMode{
		v1.ReadWriteOnce,
		v1.ReadOnlyMany,
		v1.ReadWriteMany,
	}
}

func (plugin *cephfsPlugin) NewMounter(spec *volume.Spec, pod *v1.Pod, _ volume.VolumeOptions) (volume.Mounter, error) {
	secretName, secretNs, err := getSecretNameAndNamespace(spec, pod.Namespace)
	if err != nil {
		return nil, err
	}
	secret := ""
	if len(secretName) > 0 && len(secretNs) > 0 {
		// if secret is provideded, retrieve it
		kubeClient := plugin.host.GetKubeClient()
		if kubeClient == nil {
			return nil, fmt.Errorf("Cannot get kube client")
		}
		secrets, err := kubeClient.CoreV1().Secrets(secretNs).Get(secretName, metav1.GetOptions{})
		if err != nil {
			err = fmt.Errorf("Couldn't get secret %v/%v err: %v", secretNs, secretName, err)
			return nil, err
		}
		for name, data := range secrets.Data {
			secret = string(data)
			glog.V(4).Infof("found ceph secret info: %s", name)
		}
	}
	return plugin.newMounterInternal(spec, pod.UID, plugin.host.GetMounter(plugin.GetPluginName()), secret)
}

func (plugin *cephfsPlugin) newMounterInternal(spec *volume.Spec, podUID types.UID, mounter mount.Interface, secret string) (volume.Mounter, error) {
	mon, path, id, secretFile, readOnly, srvRec, err := getVolumeSource(spec)
	if err != nil {
		return nil, err
	}

	if id == "" {
		id = "admin"
	}
	if path == "" {
		path = "/"
	}
	if !strings.HasPrefix(path, "/") {
		path = "/" + path
	}

	if secretFile == "" {
		secretFile = "/etc/ceph/" + id + ".secret"
	}

	return &cephfsMounter{
		cephfs: &cephfs{
			podUID:       podUID,
			volName:      spec.Name(),
			mon:          mon,
			path:         path,
			secret:       secret,
			id:           id,
			secret_file:  secretFile,
			readonly:     readOnly,
			srvRec:       srvRec,
			mounter:      mounter,
			plugin:       plugin,
			mountOptions: util.MountOptionFromSpec(spec),
		},
	}, nil
}

func (plugin *cephfsPlugin) NewUnmounter(volName string, podUID types.UID) (volume.Unmounter, error) {
	return plugin.newUnmounterInternal(volName, podUID, plugin.host.GetMounter(plugin.GetPluginName()))
}

func (plugin *cephfsPlugin) newUnmounterInternal(volName string, podUID types.UID, mounter mount.Interface) (volume.Unmounter, error) {
	return &cephfsUnmounter{
		cephfs: &cephfs{
			podUID:  podUID,
			volName: volName,
			mounter: mounter,
			plugin:  plugin},
	}, nil
}

func (plugin *cephfsPlugin) ConstructVolumeSpec(volumeName, mountPath string) (*volume.Spec, error) {
	cephfsVolume := &v1.Volume{
		Name: volumeName,
		VolumeSource: v1.VolumeSource{
			CephFS: &v1.CephFSVolumeSource{
				Monitors: []string{},
				Path:     mountPath,
			},
		},
	}
	return volume.NewSpecFromVolume(cephfsVolume), nil
}

// CephFS volumes represent a bare host file or directory mount of an CephFS export.
type cephfs struct {
	volName     string
	podUID      types.UID
	mon         []string
	path        string
	id          string
	secret      string
	secret_file string
	readonly    bool
	srvRec      *v1.SRVRecordSource
	mounter     mount.Interface
	plugin      *cephfsPlugin
	volume.MetricsNil
	mountOptions []string
}

type cephfsMounter struct {
	*cephfs
}

var _ volume.Mounter = &cephfsMounter{}

func (cephfsVolume *cephfsMounter) GetAttributes() volume.Attributes {
	return volume.Attributes{
		ReadOnly:        cephfsVolume.readonly,
		Managed:         false,
		SupportsSELinux: false,
	}
}

// Checks prior to mount operations to verify that the required components (binaries, etc.)
// to mount the volume are available on the underlying node.
// If not, it returns an error
func (cephfsMounter *cephfsMounter) CanMount() error {
	return nil
}

// SetUp attaches the disk and bind mounts to the volume path.
func (cephfsVolume *cephfsMounter) SetUp(fsGroup *int64) error {
	return cephfsVolume.SetUpAt(cephfsVolume.GetPath(), fsGroup)
}

// SetUpAt attaches the disk and bind mounts to the volume path.
func (cephfsVolume *cephfsMounter) SetUpAt(dir string, fsGroup *int64) error {
	notMnt, err := cephfsVolume.mounter.IsLikelyNotMountPoint(dir)
	glog.V(4).Infof("CephFS mount set up: %s %v %v", dir, !notMnt, err)
	if err != nil && !os.IsNotExist(err) {
		return err
	}
	if !notMnt {
		return nil
	}

	if err := os.MkdirAll(dir, 0750); err != nil {
		return err
	}

	// check whether it belongs to fuse, if not, default to use kernel mount.
	if cephfsVolume.checkFuseMount() {
		glog.V(4).Info("CephFS fuse mount.")
		err = cephfsVolume.execFuseMount(dir)
		// cleanup no matter if fuse mount fail.
		keyringPath := cephfsVolume.GetKeyringPath()
		_, StatErr := os.Stat(keyringPath)
		if !os.IsNotExist(StatErr) {
			os.RemoveAll(keyringPath)
		}
		if err == nil {
			// cephfs fuse mount succeeded.
			return nil
		} else {
			// if cephfs fuse mount failed, fallback to kernel mount.
			glog.V(4).Infof("CephFS fuse mount failed: %v, fallback to kernel mount.", err)
		}
	}
	glog.V(4).Info("CephFS kernel mount.")

	err = cephfsVolume.execMount(dir)
	if err != nil {
		// cleanup upon failure.
		util.UnmountPath(dir, cephfsVolume.mounter)
		return err
	}
	return nil
}

type cephfsUnmounter struct {
	*cephfs
}

var _ volume.Unmounter = &cephfsUnmounter{}

// TearDown unmounts the bind mount
func (cephfsVolume *cephfsUnmounter) TearDown() error {
	return cephfsVolume.TearDownAt(cephfsVolume.GetPath())
}

// TearDownAt unmounts the bind mount
func (cephfsVolume *cephfsUnmounter) TearDownAt(dir string) error {
	return util.UnmountPath(dir, cephfsVolume.mounter)
}

// GetPath creates global mount path
func (cephfsVolume *cephfs) GetPath() string {
	name := cephfsPluginName
	return cephfsVolume.plugin.host.GetPodVolumeDir(cephfsVolume.podUID, utilstrings.EscapeQualifiedNameForDisk(name), cephfsVolume.volName)
}

// GetKeyringPath creates cephfuse keyring path
func (cephfsVolume *cephfs) GetKeyringPath() string {
	name := cephfsPluginName
	volumeDir := cephfsVolume.plugin.host.GetPodVolumeDir(cephfsVolume.podUID, utilstrings.EscapeQualifiedNameForDisk(name), cephfsVolume.volName)
	volumeKeyringDir := volumeDir + "~keyring"
	return volumeKeyringDir
}

func (cephfsVolume *cephfs) execMount(mountpoint string) error {
	// cephfs mount option
	ceph_opt := ""
	// override secretfile if secret is provided
	if cephfsVolume.secret != "" {
		ceph_opt = "name=" + cephfsVolume.id + ",secret=" + cephfsVolume.secret
	} else {
		ceph_opt = "name=" + cephfsVolume.id + ",secretfile=" + cephfsVolume.secret_file
	}
	// build option array
	opt := []string{}
	if cephfsVolume.readonly {
		opt = append(opt, "ro")
	}
	opt = append(opt, ceph_opt)

	// build src like mon1:6789,mon2:6789,mon3:6789:/
	// pass all monitors and let ceph randomize and fail over
	src, err := cephfsVolume.getMonitorsAsString()
	if err != nil {
		glog.Errorf("CephFS: failed to create monitor list: %v", err)
		return err
	}
	src += ":" + cephfsVolume.path

<<<<<<< HEAD
	mountOptions := volume.JoinMountOptions(cephfsVolume.mountOptions, opt)
	if err = cephfsVolume.mounter.Mount(src, mountpoint, "ceph", mountOptions); err != nil {
=======
	mountOptions := util.JoinMountOptions(cephfsVolume.mountOptions, opt)
	if err := cephfsVolume.mounter.Mount(src, mountpoint, "ceph", mountOptions); err != nil {
>>>>>>> 5f8b0438
		return fmt.Errorf("CephFS: mount failed: %v", err)
	}

	return nil
}

func (cephfsMounter *cephfsMounter) checkFuseMount() bool {
	execute := cephfsMounter.plugin.host.GetExec(cephfsMounter.plugin.GetPluginName())
	switch runtime.GOOS {
	case "linux":
		if _, err := execute.Run("/usr/bin/test", "-x", "/sbin/mount.fuse.ceph"); err == nil {
			glog.V(4).Info("/sbin/mount.fuse.ceph exists, it should be fuse mount.")
			return true
		}
		return false
	}
	return false
}

func (cephfsVolume *cephfs) execFuseMount(mountpoint string) error {
	// cephfs keyring file
	keyring_file := ""
	// override secretfile if secret is provided
	if cephfsVolume.secret != "" {
		// TODO: cephfs fuse currently doesn't support secret option,
		// remove keyring file create once secret option is supported.
		glog.V(4).Info("cephfs mount begin using fuse.")

		keyringPath := cephfsVolume.GetKeyringPath()
		os.MkdirAll(keyringPath, 0750)

		payload := make(map[string]util.FileProjection, 1)
		var fileProjection util.FileProjection

		keyring := fmt.Sprintf("[client.%s]\nkey = %s\n", cephfsVolume.id, cephfsVolume.secret)

		fileProjection.Data = []byte(keyring)
		fileProjection.Mode = int32(0644)
		fileName := cephfsVolume.id + ".keyring"

		payload[fileName] = fileProjection

		writerContext := fmt.Sprintf("cephfuse:%v.keyring", cephfsVolume.id)
		writer, err := util.NewAtomicWriter(keyringPath, writerContext)
		if err != nil {
			glog.Errorf("failed to create atomic writer: %v", err)
			return err
		}

		err = writer.Write(payload)
		if err != nil {
			glog.Errorf("failed to write payload to dir: %v", err)
			return err
		}

		keyring_file = path.Join(keyringPath, fileName)

	} else {
		keyring_file = cephfsVolume.secret_file
	}

	// build src like mon1:6789,mon2:6789,mon3:6789:/
	// pass all monitors and let ceph randomize and fail over
	src, err := cephfsVolume.getMonitorsAsString()
	if err != nil {
		glog.Errorf("CephFS: failed to create monitor list: %v", err)
		return err
	}

	mountArgs := []string{}
	mountArgs = append(mountArgs, "-k")
	mountArgs = append(mountArgs, keyring_file)
	mountArgs = append(mountArgs, "-m")
	mountArgs = append(mountArgs, src)
	mountArgs = append(mountArgs, mountpoint)
	mountArgs = append(mountArgs, "-r")
	mountArgs = append(mountArgs, cephfsVolume.path)

	glog.V(4).Infof("Mounting cmd ceph-fuse with arguments (%s)", mountArgs)
	command := exec.Command("ceph-fuse", mountArgs...)
	output, err := command.CombinedOutput()
	if err != nil || !(strings.Contains(string(output), "starting fuse")) {
		return fmt.Errorf("Ceph-fuse failed: %v\narguments: %s\nOutput: %s\n", err, mountArgs, string(output))
	}

	return nil
}

// getMonitorsAsString returns monitors as a single, comma-separated string.
// For backwards compatibility, the mon array is used as source. If the array
// is empty, then the SRV record source is used to lookup monitor names/IPs from
// DNS.
func (cephfsVolume *cephfs) getMonitorsAsString() (string, error) {
	hosts := cephfsVolume.mon
	if len(hosts) == 0 {
		var err error
		hosts, err = cephfsVolume.lookupMonitors()
		if err != nil {
			glog.Errorf("failed to lookup monitors: %v", err)
			return "", err
		}
	}
	if len(hosts) == 0 {
		return "", fmt.Errorf("no monitors found")
	}
	return strings.Join(hosts, ","), nil
}

// lookupMonitors perform a DNS search for the service, proto and domain
// specified in the srvRec field. An array of monitors in the form "monitor:port"
// is returned, or an error if that's the case.
func (cephfsVolume *cephfs) lookupMonitors() ([]string, error) {
	srvRec := cephfsVolume.srvRec
	proto := "tcp"
	if srvRec.Protocol == v1.ProtocolUDP {
		proto = "udp"
	}

	_, addrs, err := net.LookupSRV(srvRec.Name, proto, srvRec.Domain)
	if err != nil {
		return nil, err
	}
	hosts := make([]string, len(addrs))
	for i, srv := range addrs {
		l := len(srv.Target)
		if l > 0 && srv.Target[l-1] == '.' {
			l--
		}
		tgt := srv.Target[0:l]
		hosts[i] = net.JoinHostPort(tgt, fmt.Sprintf("%d", srv.Port))
	}
	return hosts, nil
}

func getVolumeSource(spec *volume.Spec) ([]string, string, string, string, bool, *v1.SRVRecordSource, error) {
	if spec.Volume != nil && spec.Volume.CephFS != nil {
		mon := spec.Volume.CephFS.Monitors
		path := spec.Volume.CephFS.Path
		user := spec.Volume.CephFS.User
		secretFile := spec.Volume.CephFS.SecretFile
		readOnly := spec.Volume.CephFS.ReadOnly
		srvRec := spec.Volume.CephFS.MonitorSRVRecord
		return mon, path, user, secretFile, readOnly, srvRec, nil
	} else if spec.PersistentVolume != nil &&
		spec.PersistentVolume.Spec.CephFS != nil {
		mon := spec.PersistentVolume.Spec.CephFS.Monitors
		path := spec.PersistentVolume.Spec.CephFS.Path
		user := spec.PersistentVolume.Spec.CephFS.User
		secretFile := spec.PersistentVolume.Spec.CephFS.SecretFile
		readOnly := spec.PersistentVolume.Spec.CephFS.ReadOnly
		srvRec := spec.Volume.CephFS.MonitorSRVRecord
		return mon, path, user, secretFile, readOnly, srvRec, nil
	}

	return nil, "", "", "", false, nil, fmt.Errorf("Spec does not reference a CephFS volume type")
}

func getSecretNameAndNamespace(spec *volume.Spec, defaultNamespace string) (string, string, error) {
	if spec.Volume != nil && spec.Volume.CephFS != nil {
		localSecretRef := spec.Volume.CephFS.SecretRef
		if localSecretRef != nil {
			return localSecretRef.Name, defaultNamespace, nil
		}
		return "", "", nil

	} else if spec.PersistentVolume != nil &&
		spec.PersistentVolume.Spec.CephFS != nil {
		secretRef := spec.PersistentVolume.Spec.CephFS.SecretRef
		secretNs := defaultNamespace
		if secretRef != nil {
			if len(secretRef.Namespace) != 0 {
				secretNs = secretRef.Namespace
			}
			return secretRef.Name, secretNs, nil
		}
		return "", "", nil
	}
	return "", "", fmt.Errorf("Spec does not reference an CephFS volume type")
}<|MERGE_RESOLUTION|>--- conflicted
+++ resolved
@@ -332,13 +332,8 @@
 	}
 	src += ":" + cephfsVolume.path
 
-<<<<<<< HEAD
-	mountOptions := volume.JoinMountOptions(cephfsVolume.mountOptions, opt)
+	mountOptions := util.JoinMountOptions(cephfsVolume.mountOptions, opt)
 	if err = cephfsVolume.mounter.Mount(src, mountpoint, "ceph", mountOptions); err != nil {
-=======
-	mountOptions := util.JoinMountOptions(cephfsVolume.mountOptions, opt)
-	if err := cephfsVolume.mounter.Mount(src, mountpoint, "ceph", mountOptions); err != nil {
->>>>>>> 5f8b0438
 		return fmt.Errorf("CephFS: mount failed: %v", err)
 	}
 
