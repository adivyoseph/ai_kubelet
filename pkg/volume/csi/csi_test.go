--- conflicted
+++ resolved
@@ -313,15 +313,10 @@
 				go func(spec *volume.Spec, nodeName types.NodeName) {
 					attachID, err := volAttacher.Attach(spec, nodeName)
 					if err != nil {
-<<<<<<< HEAD
 						errMsgCh <- fmt.Sprintf("csiTest.VolumeAll attacher.Attach failed: %s", err)
 						return
 					} else {
 						errMsgCh <- ""
-=======
-						t.Errorf("csiTest.VolumeAll attacher.Attach failed: %s", err)
-						return
->>>>>>> ebbbc575
 					}
 					t.Logf("csiTest.VolumeAll got attachID %s", attachID)
 
