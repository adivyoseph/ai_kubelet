/*
Copyright 2015 The Kubernetes Authors.

Licensed under the Apache License, Version 2.0 (the "License");
you may not use this file except in compliance with the License.
You may obtain a copy of the License at

    http://www.apache.org/licenses/LICENSE-2.0

Unless required by applicable law or agreed to in writing, software
distributed under the License is distributed on an "AS IS" BASIS,
WITHOUT WARRANTIES OR CONDITIONS OF ANY KIND, either express or implied.
See the License for the specific language governing permissions and
limitations under the License.
*/

package node

import (
	"context"
	"errors"
	"fmt"
	"net/url"
	"strings"
	"time"

	v1 "k8s.io/api/core/v1"
	metav1 "k8s.io/apimachinery/pkg/apis/meta/v1"
	"k8s.io/apimachinery/pkg/fields"
	"k8s.io/apimachinery/pkg/runtime"
	"k8s.io/apimachinery/pkg/util/intstr"
	"k8s.io/apimachinery/pkg/util/uuid"
	"k8s.io/apimachinery/pkg/watch"
	clientset "k8s.io/client-go/kubernetes"
	"k8s.io/client-go/tools/cache"
	podutil "k8s.io/kubernetes/pkg/api/v1/pod"
	"k8s.io/kubernetes/pkg/kubelet/events"
	"k8s.io/kubernetes/test/e2e/feature"
	"k8s.io/kubernetes/test/e2e/framework"
	e2eevents "k8s.io/kubernetes/test/e2e/framework/events"
	e2epod "k8s.io/kubernetes/test/e2e/framework/pod"
	"k8s.io/kubernetes/test/e2e/nodefeature"
	testutils "k8s.io/kubernetes/test/utils"
	imageutils "k8s.io/kubernetes/test/utils/image"
	admissionapi "k8s.io/pod-security-admission/api"

	"github.com/onsi/ginkgo/v2"
	"github.com/onsi/gomega"
)

const (
	probeTestInitialDelaySeconds = 15
)

var _ = SIGDescribe("Probing container", func() {
	f := framework.NewDefaultFramework("container-probe")
	f.NamespacePodSecurityLevel = admissionapi.LevelBaseline
	var podClient *e2epod.PodClient
	probe := webserverProbeBuilder{}

	ginkgo.BeforeEach(func() {
		podClient = e2epod.NewPodClient(f)
	})

	/*
		Release: v1.9
		Testname: Pod readiness probe, with initial delay
		Description: Create a Pod that is configured with a initial delay set on the readiness probe. Check the Pod Start time to compare to the initial delay. The Pod MUST be ready only after the specified initial delay.
	*/
	framework.ConformanceIt("with readiness probe should not be ready before initial delay and never restart", f.WithNodeConformance(), func(ctx context.Context) {
		containerName := "test-webserver"
		p := podClient.Create(ctx, testWebServerPodSpec(probe.withInitialDelay().build(), nil, containerName, 80))
		framework.ExpectNoError(e2epod.WaitTimeoutForPodReadyInNamespace(ctx, f.ClientSet, p.Name, f.Namespace.Name, framework.PodStartTimeout))

		p, err := podClient.Get(ctx, p.Name, metav1.GetOptions{})
		framework.ExpectNoError(err)
		isReady, err := testutils.PodRunningReady(p)
		framework.ExpectNoError(err)
		if !isReady {
			framework.Failf("pod %s/%s should be ready", f.Namespace.Name, p.Name)
		}

		// We assume the pod became ready when the container became ready. This
		// is true for a single container pod.
		readyTime, err := GetTransitionTimeForReadyCondition(p)
		framework.ExpectNoError(err)
		startedTime, err := GetContainerStartedTime(p, containerName)
		framework.ExpectNoError(err)

		framework.Logf("Container started at %v, pod became ready at %v", startedTime, readyTime)
		initialDelay := probeTestInitialDelaySeconds * time.Second
		if readyTime.Sub(startedTime) < initialDelay {
			framework.Failf("Pod became ready before it's %v initial delay", initialDelay)
		}

		restartCount := getRestartCount(p)
		gomega.Expect(restartCount).To(gomega.Equal(0), "pod should have a restart count of 0 but got %v", restartCount)
	})

	/*
		Release: v1.9
		Testname: Pod readiness probe, failure
		Description: Create a Pod with a readiness probe that fails consistently. When this Pod is created,
			then the Pod MUST never be ready, never be running and restart count MUST be zero.
	*/
	framework.ConformanceIt("with readiness probe that fails should never be ready and never restart", f.WithNodeConformance(), func(ctx context.Context) {
		p := podClient.Create(ctx, testWebServerPodSpec(probe.withFailing().build(), nil, "test-webserver", 80))
		gomega.Consistently(ctx, func() (bool, error) {
			p, err := podClient.Get(ctx, p.Name, metav1.GetOptions{})
			if err != nil {
				return false, err
			}
			return podutil.IsPodReady(p), nil
		}, 1*time.Minute, 1*time.Second).ShouldNot(gomega.BeTrue(), "pod should not be ready")

		p, err := podClient.Get(ctx, p.Name, metav1.GetOptions{})
		framework.ExpectNoError(err)

		isReady, _ := testutils.PodRunningReady(p)
		if isReady {
			framework.Failf("pod %s/%s should be not ready", f.Namespace.Name, p.Name)
		}

		restartCount := getRestartCount(p)
		gomega.Expect(restartCount).To(gomega.Equal(0), "pod should have a restart count of 0 but got %v", restartCount)
	})

	/*
		Release: v1.9
		Testname: Pod liveness probe, using local file, restart
		Description: Create a Pod with liveness probe that uses ExecAction handler to cat /temp/health file. The Container deletes the file /temp/health after 10 second, triggering liveness probe to fail. The Pod MUST now be killed and restarted incrementing restart count to 1.
	*/
	framework.ConformanceIt("should be restarted with a exec \"cat /tmp/health\" liveness probe", f.WithNodeConformance(), func(ctx context.Context) {
		cmd := []string{"/bin/sh", "-c", "echo ok >/tmp/health; sleep 10; rm -rf /tmp/health; sleep 600"}
		livenessProbe := &v1.Probe{
			ProbeHandler:        execHandler([]string{"cat", "/tmp/health"}),
			InitialDelaySeconds: 15,
			TimeoutSeconds:      5, // default 1s can be pretty aggressive in CI environments with low resources
			FailureThreshold:    1,
		}
		pod := busyBoxPodSpec(nil, livenessProbe, cmd)
		RunLivenessTest(ctx, f, pod, 1, defaultObservationTimeout)
	})

	/*
		Release: v1.9
		Testname: Pod liveness probe, using local file, no restart
		Description:  Pod is created with liveness probe that uses 'exec' command to cat /temp/health file. Liveness probe MUST not fail to check health and the restart count should remain 0.
	*/
	framework.ConformanceIt("should *not* be restarted with a exec \"cat /tmp/health\" liveness probe", f.WithNodeConformance(), func(ctx context.Context) {
		cmd := []string{"/bin/sh", "-c", "echo ok >/tmp/health; sleep 600"}
		livenessProbe := &v1.Probe{
			ProbeHandler:        execHandler([]string{"cat", "/tmp/health"}),
			InitialDelaySeconds: 15,
			TimeoutSeconds:      5, // default 1s can be pretty aggressive in CI environments with low resources
			FailureThreshold:    1,
		}
		pod := busyBoxPodSpec(nil, livenessProbe, cmd)
		RunLivenessTest(ctx, f, pod, 0, defaultObservationTimeout)
	})

	/*
		Release: v1.9
		Testname: Pod liveness probe, using http endpoint, restart
		Description: A Pod is created with liveness probe on http endpoint /healthz. The http handler on the /healthz will return a http error after 10 seconds since the Pod is started. This MUST result in liveness check failure. The Pod MUST now be killed and restarted incrementing restart count to 1.
	*/
	framework.ConformanceIt("should be restarted with a /healthz http liveness probe", f.WithNodeConformance(), func(ctx context.Context) {
		livenessProbe := &v1.Probe{
			ProbeHandler:        httpGetHandler("/healthz", 8080),
			InitialDelaySeconds: 15,
			FailureThreshold:    1,
		}
		pod := livenessPodSpec(f.Namespace.Name, nil, livenessProbe)
		RunLivenessTest(ctx, f, pod, 1, defaultObservationTimeout)
	})

	/*
		Release: v1.18
		Testname: Pod liveness probe, using tcp socket, no restart
		Description: A Pod is created with liveness probe on tcp socket 8080. The http handler on port 8080 will return http errors after 10 seconds, but the socket will remain open. Liveness probe MUST not fail to check health and the restart count should remain 0.
	*/
	framework.ConformanceIt("should *not* be restarted with a tcp:8080 liveness probe", f.WithNodeConformance(), func(ctx context.Context) {
		livenessProbe := &v1.Probe{
			ProbeHandler:        tcpSocketHandler(8080),
			InitialDelaySeconds: 15,
			FailureThreshold:    1,
		}
		pod := livenessPodSpec(f.Namespace.Name, nil, livenessProbe)
		RunLivenessTest(ctx, f, pod, 0, defaultObservationTimeout)
	})

	/*
		Release: v1.9
		Testname: Pod liveness probe, using http endpoint, multiple restarts (slow)
		Description: A Pod is created with liveness probe on http endpoint /healthz. The http handler on the /healthz will return a http error after 10 seconds since the Pod is started. This MUST result in liveness check failure. The Pod MUST now be killed and restarted incrementing restart count to 1. The liveness probe must fail again after restart once the http handler for /healthz enpoind on the Pod returns an http error after 10 seconds from the start. Restart counts MUST increment every time health check fails, measure up to 5 restart.
	*/
	framework.ConformanceIt("should have monotonically increasing restart count", f.WithNodeConformance(), func(ctx context.Context) {
		livenessProbe := &v1.Probe{
			ProbeHandler:        httpGetHandler("/healthz", 8080),
			InitialDelaySeconds: 5,
			FailureThreshold:    1,
		}
		pod := livenessPodSpec(f.Namespace.Name, nil, livenessProbe)
		// ~2 minutes backoff timeouts + 4 minutes defaultObservationTimeout + 2 minutes for each pod restart
		RunLivenessTest(ctx, f, pod, 5, 2*time.Minute+defaultObservationTimeout+4*2*time.Minute)
	})

	/*
		Release: v1.9
		Testname: Pod liveness probe, using http endpoint, failure
		Description: A Pod is created with liveness probe on http endpoint '/'. Liveness probe on this endpoint will not fail. When liveness probe does not fail then the restart count MUST remain zero.
	*/
	framework.ConformanceIt("should *not* be restarted with a /healthz http liveness probe", f.WithNodeConformance(), func(ctx context.Context) {
		livenessProbe := &v1.Probe{
			ProbeHandler:        httpGetHandler("/", 80),
			InitialDelaySeconds: 15,
			TimeoutSeconds:      5,
			FailureThreshold:    5, // to accommodate nodes which are slow in bringing up containers.
		}
		pod := testWebServerPodSpec(nil, livenessProbe, "test-webserver", 80)
		RunLivenessTest(ctx, f, pod, 0, defaultObservationTimeout)
	})

	/*
		Release: v1.9
		Testname: Pod liveness probe, container exec timeout, restart
		Description: A Pod is created with liveness probe with a Exec action on the Pod. If the liveness probe call does not return within the timeout specified, liveness probe MUST restart the Pod.
	*/
	f.It("should be restarted with an exec liveness probe with timeout [MinimumKubeletVersion:1.20]", f.WithNodeConformance(), func(ctx context.Context) {
		cmd := []string{"/bin/sh", "-c", "sleep 600"}
		livenessProbe := &v1.Probe{
			ProbeHandler:        execHandler([]string{"/bin/sh", "-c", "sleep 10"}),
			InitialDelaySeconds: 15,
			TimeoutSeconds:      1,
			FailureThreshold:    1,
		}
		pod := busyBoxPodSpec(nil, livenessProbe, cmd)
		RunLivenessTest(ctx, f, pod, 1, defaultObservationTimeout)
	})

	/*
		Release: v1.20
		Testname: Pod readiness probe, container exec timeout, not ready
		Description: A Pod is created with readiness probe with a Exec action on the Pod. If the readiness probe call does not return within the timeout specified, readiness probe MUST not be Ready.
	*/
	f.It("should not be ready with an exec readiness probe timeout [MinimumKubeletVersion:1.20]", f.WithNodeConformance(), func(ctx context.Context) {
		cmd := []string{"/bin/sh", "-c", "sleep 600"}
		readinessProbe := &v1.Probe{
			ProbeHandler:        execHandler([]string{"/bin/sh", "-c", "sleep 10"}),
			InitialDelaySeconds: 15,
			TimeoutSeconds:      1,
			FailureThreshold:    1,
		}
		pod := busyBoxPodSpec(readinessProbe, nil, cmd)
		runReadinessFailTest(ctx, f, pod, time.Minute, true)
	})

	/*
		Release: v1.21
		Testname: Pod liveness probe, container exec timeout, restart
		Description: A Pod is created with liveness probe with a Exec action on the Pod. If the liveness probe call does not return within the timeout specified, liveness probe MUST restart the Pod. When ExecProbeTimeout feature gate is disabled and cluster is using dockershim, the timeout is ignored BUT a failing liveness probe MUST restart the Pod.
	*/
	ginkgo.It("should be restarted with a failing exec liveness probe that took longer than the timeout", func(ctx context.Context) {
		cmd := []string{"/bin/sh", "-c", "sleep 600"}
		livenessProbe := &v1.Probe{
			ProbeHandler:        execHandler([]string{"/bin/sh", "-c", "sleep 10 & exit 1"}),
			InitialDelaySeconds: 15,
			TimeoutSeconds:      1,
			FailureThreshold:    1,
		}
		pod := busyBoxPodSpec(nil, livenessProbe, cmd)
		RunLivenessTest(ctx, f, pod, 1, defaultObservationTimeout)
	})

	/*
		Release: v1.14
		Testname: Pod http liveness probe, redirected to a local address
		Description: A Pod is created with liveness probe on http endpoint /redirect?loc=healthz. The http handler on the /redirect will redirect to the /healthz endpoint, which will return a http error after 10 seconds since the Pod is started. This MUST result in liveness check failure. The Pod MUST now be killed and restarted incrementing restart count to 1.
	*/
	ginkgo.It("should be restarted with a local redirect http liveness probe", func(ctx context.Context) {
		livenessProbe := &v1.Probe{
			ProbeHandler:        httpGetHandler("/redirect?loc="+url.QueryEscape("/healthz"), 8080),
			InitialDelaySeconds: 15,
			FailureThreshold:    1,
		}
		pod := livenessPodSpec(f.Namespace.Name, nil, livenessProbe)
		RunLivenessTest(ctx, f, pod, 1, defaultObservationTimeout)
	})

	/*
		Release: v1.14
		Testname: Pod http liveness probe, redirected to a non-local address
		Description: A Pod is created with liveness probe on http endpoint /redirect with a redirect to http://0.0.0.0/. The http handler on the /redirect should not follow the redirect, but instead treat it as a success and generate an event.
	*/
	ginkgo.It("should *not* be restarted with a non-local redirect http liveness probe", func(ctx context.Context) {
		livenessProbe := &v1.Probe{
			ProbeHandler:        httpGetHandler("/redirect?loc="+url.QueryEscape("http://0.0.0.0/"), 8080),
			InitialDelaySeconds: 15,
			FailureThreshold:    1,
		}
		pod := livenessPodSpec(f.Namespace.Name, nil, livenessProbe)
		RunLivenessTest(ctx, f, pod, 0, defaultObservationTimeout)
		// Expect an event of type "ProbeWarning".
		expectedEvent := fields.Set{
			"involvedObject.kind":      "Pod",
			"involvedObject.name":      pod.Name,
			"involvedObject.namespace": f.Namespace.Name,
			"reason":                   events.ContainerProbeWarning,
		}.AsSelector().String()
		framework.ExpectNoError(e2eevents.WaitTimeoutForEvent(
			ctx, f.ClientSet, f.Namespace.Name, expectedEvent, "Probe terminated redirects, Response body: <a href=\"http://0.0.0.0/\">Found</a>.", framework.PodEventTimeout))
	})

	/*
		Release: v1.16
		Testname: Pod startup probe restart
		Description: A Pod is created with a failing startup probe. The Pod MUST be killed and restarted incrementing restart count to 1, even if liveness would succeed.
	*/
	ginkgo.It("should be restarted startup probe fails", func(ctx context.Context) {
		cmd := []string{"/bin/sh", "-c", "sleep 600"}
		livenessProbe := &v1.Probe{
			ProbeHandler: v1.ProbeHandler{
				Exec: &v1.ExecAction{
					Command: []string{"/bin/true"},
				},
			},
			InitialDelaySeconds: 15,
			FailureThreshold:    1,
		}
		startupProbe := &v1.Probe{
			ProbeHandler: v1.ProbeHandler{
				Exec: &v1.ExecAction{
					Command: []string{"/bin/false"},
				},
			},
			InitialDelaySeconds: 15,
			FailureThreshold:    3,
		}
		pod := startupPodSpec(startupProbe, nil, livenessProbe, cmd)
		RunLivenessTest(ctx, f, pod, 1, defaultObservationTimeout)
	})

	/*
		Release: v1.16
		Testname: Pod liveness probe delayed (long) by startup probe
		Description: A Pod is created with failing liveness and startup probes. Liveness probe MUST NOT fail until startup probe expires.
	*/
	ginkgo.It("should *not* be restarted by liveness probe because startup probe delays it", func(ctx context.Context) {
		cmd := []string{"/bin/sh", "-c", "sleep 600"}
		livenessProbe := &v1.Probe{
			ProbeHandler: v1.ProbeHandler{
				Exec: &v1.ExecAction{
					Command: []string{"/bin/false"},
				},
			},
			InitialDelaySeconds: 15,
			FailureThreshold:    1,
		}
		startupProbe := &v1.Probe{
			ProbeHandler: v1.ProbeHandler{
				Exec: &v1.ExecAction{
					Command: []string{"/bin/false"},
				},
			},
			InitialDelaySeconds: 15,
			FailureThreshold:    60,
		}
		pod := startupPodSpec(startupProbe, nil, livenessProbe, cmd)
		RunLivenessTest(ctx, f, pod, 0, defaultObservationTimeout)
	})

	/*
		Release: v1.16
		Testname: Pod liveness probe fails after startup success
		Description: A Pod is created with failing liveness probe and delayed startup probe that uses 'exec' command to cat /temp/health file. The Container is started by creating /tmp/startup after 10 seconds, triggering liveness probe to fail. The Pod MUST now be killed and restarted incrementing restart count to 1.
	*/
	ginkgo.It("should be restarted by liveness probe after startup probe enables it", func(ctx context.Context) {
		cmd := []string{"/bin/sh", "-c", "sleep 10; echo ok >/tmp/startup; sleep 600"}
		livenessProbe := &v1.Probe{
			ProbeHandler: v1.ProbeHandler{
				Exec: &v1.ExecAction{
					Command: []string{"/bin/false"},
				},
			},
			InitialDelaySeconds: 15,
			FailureThreshold:    1,
		}
		startupProbe := &v1.Probe{
			ProbeHandler: v1.ProbeHandler{
				Exec: &v1.ExecAction{
					Command: []string{"cat", "/tmp/startup"},
				},
			},
			InitialDelaySeconds: 15,
			FailureThreshold:    60,
		}
		pod := startupPodSpec(startupProbe, nil, livenessProbe, cmd)
		RunLivenessTest(ctx, f, pod, 1, defaultObservationTimeout)
	})

	/*
		Release: v1.16
		Testname: Pod readiness probe, delayed by startup probe
		Description: A Pod is created with startup and readiness probes. The Container is started by creating /tmp/startup after 45 seconds, delaying the ready state by this amount of time. This is similar to the "Pod readiness probe, with initial delay" test.
	*/
	ginkgo.It("should be ready immediately after startupProbe succeeds", func(ctx context.Context) {
		// Probe workers sleep at Kubelet start for a random time which is at most PeriodSeconds
		// this test requires both readiness and startup workers running before updating statuses
		// to avoid flakes, ensure sleep before startup (32s) > readinessProbe.PeriodSeconds
		cmd := []string{"/bin/sh", "-c", "echo ok >/tmp/health; sleep 32; echo ok >/tmp/startup; sleep 600"}
		readinessProbe := &v1.Probe{
			ProbeHandler:        execHandler([]string{"/bin/cat", "/tmp/health"}),
			InitialDelaySeconds: 0,
			PeriodSeconds:       30,
		}
		startupProbe := &v1.Probe{
			ProbeHandler:        execHandler([]string{"/bin/cat", "/tmp/startup"}),
			InitialDelaySeconds: 0,
			FailureThreshold:    120,
			PeriodSeconds:       5,
		}
		p := podClient.Create(ctx, startupPodSpec(startupProbe, readinessProbe, nil, cmd))

		p, err := podClient.Get(ctx, p.Name, metav1.GetOptions{})
		framework.ExpectNoError(err)

		err = e2epod.WaitForPodContainerStarted(ctx, f.ClientSet, f.Namespace.Name, p.Name, 0, framework.PodStartTimeout)
		framework.ExpectNoError(err)
		startedTime := time.Now()

		// We assume the pod became ready when the container became ready. This
		// is true for a single container pod.
		err = e2epod.WaitTimeoutForPodReadyInNamespace(ctx, f.ClientSet, p.Name, f.Namespace.Name, framework.PodStartTimeout)
		framework.ExpectNoError(err)
		readyTime := time.Now()

		p, err = podClient.Get(ctx, p.Name, metav1.GetOptions{})
		framework.ExpectNoError(err)

		isReady, err := testutils.PodRunningReady(p)
		framework.ExpectNoError(err)
		if !isReady {
			framework.Failf("pod %s/%s should be ready", f.Namespace.Name, p.Name)
		}

		readyIn := readyTime.Sub(startedTime)
		framework.Logf("Container started at %v, pod became ready at %v, %v after startupProbe succeeded", startedTime, readyTime, readyIn)
		if readyIn < 0 {
			framework.Failf("Pod became ready before startupProbe succeeded")
		}
		if readyIn > 25*time.Second {
			framework.Failf("Pod became ready in %v, more than 25s after startupProbe succeeded. It means that the delay readiness probes were not initiated immediately after startup finished.", readyIn)
		}
	})

	/*
		Release: v1.21
		Testname: Set terminationGracePeriodSeconds for livenessProbe
		Description: A pod with a long terminationGracePeriod is created with a shorter livenessProbe-level terminationGracePeriodSeconds. We confirm the shorter termination period is used.
	*/
	f.It("should override timeoutGracePeriodSeconds when LivenessProbe field is set", f.WithNodeConformance(), func(ctx context.Context) {
		cmd := []string{"/bin/sh", "-c", "sleep 1000"}
		// probe will fail since pod has no http endpoints
		shortGracePeriod := int64(5)
		livenessProbe := &v1.Probe{
			ProbeHandler: v1.ProbeHandler{
				HTTPGet: &v1.HTTPGetAction{
					Path: "/healthz",
					Port: intstr.FromInt32(8080),
				},
			},
			InitialDelaySeconds:           10,
			FailureThreshold:              1,
			TerminationGracePeriodSeconds: &shortGracePeriod,
		}
		pod := busyBoxPodSpec(nil, livenessProbe, cmd)
		longGracePeriod := int64(500)
		pod.Spec.TerminationGracePeriodSeconds = &longGracePeriod

		// 10s delay + 10s period + 5s grace period = 25s < 30s << pod-level timeout 500
		// add defaultObservationTimeout(4min) more for kubelet syncing information
		// to apiserver
		RunLivenessTest(ctx, f, pod, 1, time.Second*40+defaultObservationTimeout)
	})

	/*
		Release: v1.21
		Testname: Set terminationGracePeriodSeconds for startupProbe
		Description: A pod with a long terminationGracePeriod is created with a shorter startupProbe-level terminationGracePeriodSeconds. We confirm the shorter termination period is used.
	*/
	f.It("should override timeoutGracePeriodSeconds when StartupProbe field is set", f.WithNodeConformance(), func(ctx context.Context) {
		cmd := []string{"/bin/sh", "-c", "sleep 1000"}
		// probe will fail since pod has no http endpoints
		livenessProbe := &v1.Probe{
			ProbeHandler: v1.ProbeHandler{
				Exec: &v1.ExecAction{
					Command: []string{"/bin/true"},
				},
			},
			InitialDelaySeconds: 15,
			FailureThreshold:    1,
		}
		pod := busyBoxPodSpec(nil, livenessProbe, cmd)
		longGracePeriod := int64(500)
		pod.Spec.TerminationGracePeriodSeconds = &longGracePeriod

		shortGracePeriod := int64(5)
		pod.Spec.Containers[0].StartupProbe = &v1.Probe{
			ProbeHandler:                  execHandler([]string{"/bin/cat", "/tmp/startup"}),
			InitialDelaySeconds:           10,
			FailureThreshold:              1,
			TerminationGracePeriodSeconds: &shortGracePeriod,
		}

		// 10s delay + 10s period + 5s grace period = 25s < 30s << pod-level timeout 500
		// add defaultObservationTimeout(4min) more for kubelet syncing information
		// to apiserver
		RunLivenessTest(ctx, f, pod, 1, time.Second*40+defaultObservationTimeout)
	})

	/*
		Release: v1.23
		Testname: Pod liveness probe, using grpc call, success
		Description: A Pod is created with liveness probe on grpc service. Liveness probe on this endpoint will not fail. When liveness probe does not fail then the restart count MUST remain zero.
	*/
	framework.ConformanceIt("should *not* be restarted with a GRPC liveness probe", f.WithNodeConformance(), func(ctx context.Context) {
		livenessProbe := &v1.Probe{
			ProbeHandler: v1.ProbeHandler{
				GRPC: &v1.GRPCAction{
					Port:    5000,
					Service: nil,
				},
			},
			InitialDelaySeconds: probeTestInitialDelaySeconds,
			TimeoutSeconds:      5, // default 1s can be pretty aggressive in CI environments with low resources
			FailureThreshold:    1,
		}

		pod := gRPCServerPodSpec(nil, livenessProbe, "agnhost")
		RunLivenessTest(ctx, f, pod, 0, defaultObservationTimeout)
	})

	/*
			Release: v1.23
			Testname: Pod liveness probe, using grpc call, failure
			Description: A Pod is created with liveness probe on grpc service. Liveness probe on this endpoint should fail because of wrong probe port.
		                 When liveness probe does  fail then the restart count should +1.
	*/
	framework.ConformanceIt("should be restarted with a GRPC liveness probe", f.WithNodeConformance(), func(ctx context.Context) {
		livenessProbe := &v1.Probe{
			ProbeHandler: v1.ProbeHandler{
				GRPC: &v1.GRPCAction{
					Port: 2333, // this port is wrong
				},
			},
			InitialDelaySeconds: probeTestInitialDelaySeconds * 4,
			TimeoutSeconds:      5, // default 1s can be pretty aggressive in CI environments with low resources
			FailureThreshold:    1,
		}
		pod := gRPCServerPodSpec(nil, livenessProbe, "agnhost")
		RunLivenessTest(ctx, f, pod, 1, defaultObservationTimeout)
	})

	ginkgo.It("should mark readiness on pods to false while pod is in progress of terminating when a pod has a readiness probe", func(ctx context.Context) {
		podName := "probe-test-" + string(uuid.NewUUID())
		podClient := e2epod.NewPodClient(f)
		terminationGracePeriod := int64(30)
		script := `
_term() {
	rm -f /tmp/ready
	sleep 30
	exit 0
}
trap _term SIGTERM

touch /tmp/ready

while true; do
  echo \"hello\"
  sleep 10
done
			`

		// Create Pod
		podClient.Create(ctx, &v1.Pod{
			ObjectMeta: metav1.ObjectMeta{
				Name: podName,
			},
			Spec: v1.PodSpec{
				Containers: []v1.Container{
					{
						Image:   imageutils.GetE2EImage(imageutils.Agnhost),
						Name:    podName,
						Command: []string{"/bin/bash"},
						Args:    []string{"-c", script},
						ReadinessProbe: &v1.Probe{
							ProbeHandler: v1.ProbeHandler{
								Exec: &v1.ExecAction{
									Command: []string{"cat", "/tmp/ready"},
								},
							},
							FailureThreshold:    1,
							InitialDelaySeconds: 5,
							PeriodSeconds:       2,
						},
					},
				},
				TerminationGracePeriodSeconds: &terminationGracePeriod,
			},
		})

		// verify pods are running and ready
		err := e2epod.WaitForPodsRunningReady(ctx, f.ClientSet, f.Namespace.Name, 1, 0, f.Timeouts.PodStart)
		framework.ExpectNoError(err)

		// Shutdown pod. Readiness should change to false
		err = podClient.Delete(ctx, podName, metav1.DeleteOptions{})
		framework.ExpectNoError(err)

		err = waitForPodStatusByInformer(ctx, f.ClientSet, f.Namespace.Name, podName, f.Timeouts.PodDelete, func(pod *v1.Pod) (bool, error) {
			if !podutil.IsPodReady(pod) {
				return true, nil
			}
			framework.Logf("pod %s/%s is still ready, waiting until is not ready", pod.Namespace, pod.Name)
			return false, nil
		})
		framework.ExpectNoError(err)
	})

	ginkgo.It("should mark readiness on pods to false and disable liveness probes while pod is in progress of terminating", func(ctx context.Context) {
		podName := "probe-test-" + string(uuid.NewUUID())
		podClient := e2epod.NewPodClient(f)
		terminationGracePeriod := int64(30)
		script := `
_term() {
	rm -f /tmp/ready
	rm -f /tmp/liveness
	sleep 20
	exit 0
}
trap _term SIGTERM

touch /tmp/ready
touch /tmp/liveness

while true; do
  echo \"hello\"
  sleep 10
done
`

		// Create Pod
		podClient.Create(ctx, &v1.Pod{
			ObjectMeta: metav1.ObjectMeta{
				Name: podName,
			},
			Spec: v1.PodSpec{
				Containers: []v1.Container{
					{
						Image:   imageutils.GetE2EImage(imageutils.Agnhost),
						Name:    podName,
						Command: []string{"/bin/bash"},
						Args:    []string{"-c", script},
						ReadinessProbe: &v1.Probe{
							ProbeHandler: v1.ProbeHandler{
								Exec: &v1.ExecAction{
									Command: []string{"cat", "/tmp/ready"},
								},
							},
							FailureThreshold: 1,
							// delay startup to make sure the script script has
							// time to create the ready+liveness files
							InitialDelaySeconds: 5,
							PeriodSeconds:       2,
						},
						LivenessProbe: &v1.Probe{
							ProbeHandler: v1.ProbeHandler{
								Exec: &v1.ExecAction{
									Command: []string{"cat", "/tmp/liveness"},
								},
							},
							FailureThreshold: 1,
							// delay startup to make sure the script script has
							// time to create the ready+liveness files
							InitialDelaySeconds: 5,
							PeriodSeconds:       1,
						},
					},
				},
				TerminationGracePeriodSeconds: &terminationGracePeriod,
			},
		})

		// verify pods are running and ready
		err := e2epod.WaitForPodsRunningReady(ctx, f.ClientSet, f.Namespace.Name, 1, 0, f.Timeouts.PodStart)
		framework.ExpectNoError(err)

		// Shutdown pod. Readiness should change to false
		err = podClient.Delete(ctx, podName, metav1.DeleteOptions{})
		framework.ExpectNoError(err)

		// Wait for pod to go unready
		err = waitForPodStatusByInformer(ctx, f.ClientSet, f.Namespace.Name, podName, f.Timeouts.PodDelete, func(pod *v1.Pod) (bool, error) {
			if !podutil.IsPodReady(pod) {
				return true, nil
			}
			framework.Logf("pod %s/%s is still ready, waiting until is not ready", pod.Namespace, pod.Name)
			return false, nil
		})
		framework.ExpectNoError(err)

		// Verify there are zero liveness failures since they are turned off
		// during pod termination
		gomega.Consistently(ctx, func(ctx context.Context) (bool, error) {
			items, err := f.ClientSet.CoreV1().Events(f.Namespace.Name).List(ctx, metav1.ListOptions{})
			framework.ExpectNoError(err)
			for _, event := range items.Items {
				// Search only for the pod we are interested in
				if event.InvolvedObject.Name != podName {
					continue
				}
				if strings.Contains(event.Message, "failed liveness probe") {
					return true, errors.New("should not see liveness probe failures")
				}
			}
			return false, nil
		}, 1*time.Minute, framework.Poll).ShouldNot(gomega.BeTrue(), "should not see liveness probes")
	})
})

var _ = SIGDescribe(nodefeature.SidecarContainers, feature.SidecarContainers, "Probing restartable init container", func() {
	f := framework.NewDefaultFramework("container-probe")
	f.NamespacePodSecurityLevel = admissionapi.LevelBaseline
	var podClient *e2epod.PodClient
	probe := webserverProbeBuilder{}

	ginkgo.BeforeEach(func() {
		podClient = e2epod.NewPodClient(f)
	})

	/*
		Release: v1.28
		Testname: Pod restartable init container readiness probe, with initial delay
		Description: Create a Pod that is configured with a initial delay set on
		the readiness probe. Check the Pod Start time to compare to the initial
		delay. The Pod MUST be ready only after the specified initial delay.
	*/
	ginkgo.It("with readiness probe should not be ready before initial delay and never restart", func(ctx context.Context) {
		containerName := "test-webserver"
		p := podClient.Create(ctx, testWebServerSidecarPodSpec(probe.withInitialDelay().build(), nil, containerName, 80))
		framework.ExpectNoError(e2epod.WaitTimeoutForPodReadyInNamespace(ctx, f.ClientSet, p.Name, f.Namespace.Name, framework.PodStartTimeout))

		p, err := podClient.Get(ctx, p.Name, metav1.GetOptions{})
		framework.ExpectNoError(err)
		isReady, err := testutils.PodRunningReady(p)
		framework.ExpectNoError(err)
		if !isReady {
			framework.Failf("pod %s/%s should be ready", f.Namespace.Name, p.Name)
		}

		// We assume the pod became ready when the container became ready. This
		// is true for a single container pod.
		readyTime, err := GetTransitionTimeForReadyCondition(p)
		framework.ExpectNoError(err)
		startedTime, err := GetContainerStartedTime(p, containerName)
		framework.ExpectNoError(err)

		framework.Logf("Container started at %v, pod became ready at %v", startedTime, readyTime)
		initialDelay := probeTestInitialDelaySeconds * time.Second
		if readyTime.Sub(startedTime) < initialDelay {
			framework.Failf("Pod became ready before it's %v initial delay", initialDelay)
		}

<<<<<<< HEAD
		restartCount := e2epod.GetRestartCount(p)
		framework.ExpectEqual(restartCount, 0, "pod should have a restart count of 0 but got %v", restartCount)
=======
		restartCount := getRestartCount(p)
		gomega.Expect(restartCount).To(gomega.Equal(0), "pod should have a restart count of 0 but got %v", restartCount)
>>>>>>> ab986e36
	})

	/*
		Release: v1.28
		Testname: Pod restartable init container readiness probe, failure
		Description: Create a Pod with a readiness probe that fails consistently.
		When this Pod is created, then the Pod MUST never be ready, never be
		running and restart count MUST be zero.
	*/
	ginkgo.It("with readiness probe that fails should never be ready and never restart", func(ctx context.Context) {
		p := podClient.Create(ctx, testWebServerSidecarPodSpec(probe.withFailing().build(), nil, "test-webserver", 80))
		gomega.Consistently(ctx, func() (bool, error) {
			p, err := podClient.Get(ctx, p.Name, metav1.GetOptions{})
			if err != nil {
				return false, err
			}
			return podutil.IsPodReady(p), nil
		}, 1*time.Minute, 1*time.Second).ShouldNot(gomega.BeTrue(), "pod should not be ready")

		p, err := podClient.Get(ctx, p.Name, metav1.GetOptions{})
		framework.ExpectNoError(err)

		isReady, _ := testutils.PodRunningReady(p)
		if isReady {
			framework.Failf("pod %s/%s should be not ready", f.Namespace.Name, p.Name)
		}

<<<<<<< HEAD
		restartCount := e2epod.GetRestartCount(p)
		framework.ExpectEqual(restartCount, 0, "pod should have a restart count of 0 but got %v", restartCount)
=======
		restartCount := getRestartCount(p)
		gomega.Expect(restartCount).To(gomega.Equal(0), "pod should have a restart count of 0 but got %v", restartCount)
>>>>>>> ab986e36
	})

	/*
		Release: v1.28
		Testname: Pod restartable init container liveness probe, using local file, restart
		Description: Create a Pod with liveness probe that uses ExecAction handler
		to cat /temp/health file. The Container deletes the file /temp/health after
		10 second, triggering liveness probe to fail. The Pod MUST now be killed
		and restarted incrementing restart count to 1.
	*/
	ginkgo.It("should be restarted with a exec \"cat /tmp/health\" liveness probe", func(ctx context.Context) {
		cmd := []string{"/bin/sh", "-c", "echo ok >/tmp/health; sleep 10; rm -rf /tmp/health; sleep 600"}
		livenessProbe := &v1.Probe{
			ProbeHandler:        execHandler([]string{"cat", "/tmp/health"}),
			InitialDelaySeconds: 15,
			TimeoutSeconds:      5, // default 1s can be pretty aggressive in CI environments with low resources
			FailureThreshold:    1,
		}
<<<<<<< HEAD
		pod := busyBoxPodSpec(nil, livenessProbe, cmd)
		RunLivenessTest(ctx, f, pod, 1, DefaultObservationTimeout)
=======
		pod := busyBoxSidecarPodSpec(nil, livenessProbe, cmd)
		RunSidecarLivenessTest(ctx, f, pod, 1, defaultObservationTimeout)
>>>>>>> ab986e36
	})

	/*
		Release: v1.28
		Testname: Pod restartable init container liveness probe, using local file, no restart
		Description:  Pod is created with liveness probe that uses 'exec' command
		to cat /temp/health file. Liveness probe MUST not fail to check health and
		the restart count should remain 0.
	*/
	ginkgo.It("should *not* be restarted with a exec \"cat /tmp/health\" liveness probe", func(ctx context.Context) {
		cmd := []string{"/bin/sh", "-c", "echo ok >/tmp/health; sleep 600"}
		livenessProbe := &v1.Probe{
			ProbeHandler:        execHandler([]string{"cat", "/tmp/health"}),
			InitialDelaySeconds: 15,
			TimeoutSeconds:      5, // default 1s can be pretty aggressive in CI environments with low resources
			FailureThreshold:    1,
		}
<<<<<<< HEAD
		pod := busyBoxPodSpec(nil, livenessProbe, cmd)
		RunLivenessTest(ctx, f, pod, 0, DefaultObservationTimeout)
=======
		pod := busyBoxSidecarPodSpec(nil, livenessProbe, cmd)
		RunSidecarLivenessTest(ctx, f, pod, 0, defaultObservationTimeout)
>>>>>>> ab986e36
	})

	/*
		Release: v1.28
		Testname: Pod restartable init container liveness probe, using http endpoint, restart
		Description: A Pod is created with liveness probe on http endpoint
		/healthz. The http handler on the /healthz will return a http error after
		10 seconds since the Pod is started. This MUST result in liveness check
		failure. The Pod MUST now be killed and restarted incrementing restart
		count to 1.
	*/
	ginkgo.It("should be restarted with a /healthz http liveness probe", func(ctx context.Context) {
		livenessProbe := &v1.Probe{
			ProbeHandler:        httpGetHandler("/healthz", 8080),
			InitialDelaySeconds: 15,
			TimeoutSeconds:      5,
			FailureThreshold:    1,
		}
<<<<<<< HEAD
		pod := livenessPodSpec(f.Namespace.Name, nil, livenessProbe)
		RunLivenessTest(ctx, f, pod, 1, DefaultObservationTimeout)
=======
		pod := livenessSidecarPodSpec(f.Namespace.Name, nil, livenessProbe)
		RunSidecarLivenessTest(ctx, f, pod, 1, defaultObservationTimeout)
>>>>>>> ab986e36
	})

	/*
		Release: v1.28
		Testname: Pod restartable init container liveness probe, using tcp socket, no restart
		Description: A Pod is created with liveness probe on tcp socket 8080. The
		http handler on port 8080 will return http errors after 10 seconds, but the
		socket will remain open. Liveness probe MUST not fail to check health and
		the restart count should remain 0.
	*/
	ginkgo.It("should *not* be restarted with a tcp:8080 liveness probe", func(ctx context.Context) {
		livenessProbe := &v1.Probe{
			ProbeHandler:        tcpSocketHandler(8080),
			InitialDelaySeconds: 15,
			TimeoutSeconds:      5,
			FailureThreshold:    1,
		}
<<<<<<< HEAD
		pod := livenessPodSpec(f.Namespace.Name, nil, livenessProbe)
		RunLivenessTest(ctx, f, pod, 0, DefaultObservationTimeout)
=======
		pod := livenessSidecarPodSpec(f.Namespace.Name, nil, livenessProbe)
		RunSidecarLivenessTest(ctx, f, pod, 0, defaultObservationTimeout)
>>>>>>> ab986e36
	})

	/*
		Release: v1.28
		Testname: Pod restartable init container liveness probe, using http endpoint, multiple restarts (slow)
		Description: A Pod is created with liveness probe on http endpoint
		/healthz. The http handler on the /healthz will return a http error after
		10 seconds since the Pod is started. This MUST result in liveness check
		failure. The Pod MUST now be killed and restarted incrementing restart
		count to 1. The liveness probe must fail again after restart once the http
		handler for /healthz enpoind on the Pod returns an http error after 10
		seconds from the start. Restart counts MUST increment every time health
		check fails, measure up to 5 restart.
	*/
	ginkgo.It("should have monotonically increasing restart count", func(ctx context.Context) {
		livenessProbe := &v1.Probe{
			ProbeHandler:        httpGetHandler("/healthz", 8080),
			InitialDelaySeconds: 5,
			FailureThreshold:    1,
		}
<<<<<<< HEAD
		pod := livenessPodSpec(f.Namespace.Name, nil, livenessProbe)
		// ~2 minutes backoff timeouts + 4 minutes DefaultObservationTimeout + 2 minutes for each pod restart
		RunLivenessTest(ctx, f, pod, 5, 2*time.Minute+DefaultObservationTimeout+4*2*time.Minute)
=======
		pod := livenessSidecarPodSpec(f.Namespace.Name, nil, livenessProbe)
		// ~2 minutes backoff timeouts + 4 minutes defaultObservationTimeout + 2 minutes for each pod restart
		RunSidecarLivenessTest(ctx, f, pod, 5, 2*time.Minute+defaultObservationTimeout+4*2*time.Minute)
>>>>>>> ab986e36
	})

	/*
		Release: v1.28
		Testname: Pod restartable init container liveness probe, using http endpoint, failure
		Description: A Pod is created with liveness probe on http endpoint '/'.
		Liveness probe on this endpoint will not fail. When liveness probe does not
		fail then the restart count MUST remain zero.
	*/
	ginkgo.It("should *not* be restarted with a /healthz http liveness probe", func(ctx context.Context) {
		livenessProbe := &v1.Probe{
			ProbeHandler:        httpGetHandler("/", 80),
			InitialDelaySeconds: 15,
			TimeoutSeconds:      5,
			FailureThreshold:    5, // to accommodate nodes which are slow in bringing up containers.
		}
<<<<<<< HEAD
		pod := testWebServerPodSpec(nil, livenessProbe, "test-webserver", 80)
		RunLivenessTest(ctx, f, pod, 0, DefaultObservationTimeout)
=======
		pod := testWebServerSidecarPodSpec(nil, livenessProbe, "test-webserver", 80)
		RunSidecarLivenessTest(ctx, f, pod, 0, defaultObservationTimeout)
>>>>>>> ab986e36
	})

	/*
		Release: v1.28
		Testname: Pod restartable init container liveness probe, container exec timeout, restart
		Description: A Pod is created with liveness probe with a Exec action on the
		Pod. If the liveness probe call does not return within the timeout
		specified, liveness probe MUST restart the Pod.
	*/
	ginkgo.It("should be restarted with an exec liveness probe with timeout [MinimumKubeletVersion:1.20]", func(ctx context.Context) {
		cmd := []string{"/bin/sh", "-c", "sleep 600"}
		livenessProbe := &v1.Probe{
			ProbeHandler:        execHandler([]string{"/bin/sh", "-c", "sleep 10"}),
			InitialDelaySeconds: 15,
			TimeoutSeconds:      1,
			FailureThreshold:    1,
		}
<<<<<<< HEAD
		pod := busyBoxPodSpec(nil, livenessProbe, cmd)
		RunLivenessTest(ctx, f, pod, 1, DefaultObservationTimeout)
=======
		pod := busyBoxSidecarPodSpec(nil, livenessProbe, cmd)
		RunSidecarLivenessTest(ctx, f, pod, 1, defaultObservationTimeout)
>>>>>>> ab986e36
	})

	/*
		Release: v1.28
		Testname: Pod restartable init container readiness probe, container exec timeout, not ready
		Description: A Pod is created with readiness probe with a Exec action on
		the Pod. If the readiness probe call does not return within the timeout
		specified, readiness probe MUST not be Ready.
	*/
	ginkgo.It("should not be ready with an exec readiness probe timeout [MinimumKubeletVersion:1.20]", func(ctx context.Context) {
		cmd := []string{"/bin/sh", "-c", "sleep 600"}
		readinessProbe := &v1.Probe{
			ProbeHandler:        execHandler([]string{"/bin/sh", "-c", "sleep 10"}),
			InitialDelaySeconds: 15,
			TimeoutSeconds:      1,
			FailureThreshold:    1,
		}
		pod := busyBoxSidecarPodSpec(readinessProbe, nil, cmd)
		runReadinessFailTest(ctx, f, pod, time.Minute, false)
	})

	/*
		Release: v1.28
		Testname: Pod restartalbe init container liveness probe, container exec timeout, restart
		Description: A Pod is created with liveness probe with a Exec action on the
		Pod. If the liveness probe call does not return within the timeout
		specified, liveness probe MUST restart the Pod. When ExecProbeTimeout
		feature gate is disabled and cluster is using dockershim, the timeout is
		ignored BUT a failing liveness probe MUST restart the Pod.
	*/
	ginkgo.It("should be restarted with a failing exec liveness probe that took longer than the timeout", func(ctx context.Context) {
		cmd := []string{"/bin/sh", "-c", "sleep 600"}
		livenessProbe := &v1.Probe{
			ProbeHandler:        execHandler([]string{"/bin/sh", "-c", "sleep 10 & exit 1"}),
			InitialDelaySeconds: 15,
			TimeoutSeconds:      1,
			FailureThreshold:    1,
		}
<<<<<<< HEAD
		pod := busyBoxPodSpec(nil, livenessProbe, cmd)
		RunLivenessTest(ctx, f, pod, 1, DefaultObservationTimeout)
=======
		pod := busyBoxSidecarPodSpec(nil, livenessProbe, cmd)
		RunSidecarLivenessTest(ctx, f, pod, 1, defaultObservationTimeout)
>>>>>>> ab986e36
	})

	/*
		Release: v1.28
		Testname: Pod restartable init container http liveness probe, redirected to a local address
		Description: A Pod is created with liveness probe on http endpoint
		/redirect?loc=healthz. The http handler on the /redirect will redirect to
		the /healthz endpoint, which will return a http error after 10 seconds
		since the Pod is started. This MUST result in liveness check failure. The
		Pod MUST now be killed and restarted incrementing restart count to 1.
	*/
	ginkgo.It("should be restarted with a local redirect http liveness probe", func(ctx context.Context) {
		livenessProbe := &v1.Probe{
			ProbeHandler:        httpGetHandler("/redirect?loc="+url.QueryEscape("/healthz"), 8080),
			InitialDelaySeconds: 15,
			FailureThreshold:    1,
		}
<<<<<<< HEAD
		pod := livenessPodSpec(f.Namespace.Name, nil, livenessProbe)
		RunLivenessTest(ctx, f, pod, 1, DefaultObservationTimeout)
=======
		pod := livenessSidecarPodSpec(f.Namespace.Name, nil, livenessProbe)
		RunSidecarLivenessTest(ctx, f, pod, 1, defaultObservationTimeout)
>>>>>>> ab986e36
	})

	/*
		Release: v1.28
		Testname: Pod restartable init container http liveness probe, redirected to a non-local address
		Description: A Pod is created with liveness probe on http endpoint
		/redirect with a redirect to http://0.0.0.0/. The http handler on the
		/redirect should not follow the redirect, but instead treat it as a success
		and generate an event.
	*/
	ginkgo.It("should *not* be restarted with a non-local redirect http liveness probe", func(ctx context.Context) {
		livenessProbe := &v1.Probe{
			ProbeHandler:        httpGetHandler("/redirect?loc="+url.QueryEscape("http://0.0.0.0/"), 8080),
			InitialDelaySeconds: 15,
			FailureThreshold:    1,
		}
<<<<<<< HEAD
		pod := livenessPodSpec(f.Namespace.Name, nil, livenessProbe)
		RunLivenessTest(ctx, f, pod, 0, DefaultObservationTimeout)
=======
		pod := livenessSidecarPodSpec(f.Namespace.Name, nil, livenessProbe)
		RunSidecarLivenessTest(ctx, f, pod, 0, defaultObservationTimeout)
>>>>>>> ab986e36
		// Expect an event of type "ProbeWarning".
		expectedEvent := fields.Set{
			"involvedObject.kind":      "Pod",
			"involvedObject.name":      pod.Name,
			"involvedObject.namespace": f.Namespace.Name,
			"reason":                   events.ContainerProbeWarning,
		}.AsSelector().String()
		framework.ExpectNoError(e2eevents.WaitTimeoutForEvent(
			ctx, f.ClientSet, f.Namespace.Name, expectedEvent, "Probe terminated redirects, Response body: <a href=\"http://0.0.0.0/\">Found</a>.", framework.PodEventTimeout))
	})

	/*
		Release: v1.28
		Testname: Pod restartable init container startup probe restart
		Description: A Pod is created with a failing startup probe. The Pod MUST be
		killed and restarted incrementing restart count to 1, even if liveness
		would succeed.
	*/
	ginkgo.It("should be restarted startup probe fails", func(ctx context.Context) {
		cmd := []string{"/bin/sh", "-c", "sleep 600"}
		livenessProbe := &v1.Probe{
			ProbeHandler: v1.ProbeHandler{
				Exec: &v1.ExecAction{
					Command: []string{"/bin/true"},
				},
			},
			InitialDelaySeconds: 15,
			FailureThreshold:    1,
		}
		startupProbe := &v1.Probe{
			ProbeHandler: v1.ProbeHandler{
				Exec: &v1.ExecAction{
					Command: []string{"/bin/false"},
				},
			},
			InitialDelaySeconds: 15,
			FailureThreshold:    3,
		}
<<<<<<< HEAD
		pod := startupPodSpec(startupProbe, nil, livenessProbe, cmd)
		RunLivenessTest(ctx, f, pod, 1, DefaultObservationTimeout)
=======
		pod := startupSidecarPodSpec(startupProbe, nil, livenessProbe, cmd)
		RunSidecarLivenessTest(ctx, f, pod, 1, defaultObservationTimeout)
>>>>>>> ab986e36
	})

	/*
		Release: v1.28
		Testname: Pod restartable init container liveness probe delayed (long) by startup probe
		Description: A Pod is created with failing liveness and startup probes.
		Liveness probe MUST NOT fail until startup probe expires.
	*/
	ginkgo.It("should *not* be restarted by liveness probe because startup probe delays it", func(ctx context.Context) {
		cmd := []string{"/bin/sh", "-c", "sleep 600"}
		livenessProbe := &v1.Probe{
			ProbeHandler: v1.ProbeHandler{
				Exec: &v1.ExecAction{
					Command: []string{"/bin/false"},
				},
			},
			InitialDelaySeconds: 15,
			FailureThreshold:    1,
		}
		startupProbe := &v1.Probe{
			ProbeHandler: v1.ProbeHandler{
				Exec: &v1.ExecAction{
					Command: []string{"/bin/false"},
				},
			},
			InitialDelaySeconds: 15,
			FailureThreshold:    60,
		}
<<<<<<< HEAD
		pod := startupPodSpec(startupProbe, nil, livenessProbe, cmd)
		RunLivenessTest(ctx, f, pod, 0, DefaultObservationTimeout)
=======
		pod := startupSidecarPodSpec(startupProbe, nil, livenessProbe, cmd)
		RunSidecarLivenessTest(ctx, f, pod, 0, defaultObservationTimeout)
>>>>>>> ab986e36
	})

	/*
		Release: v1.28
		Testname: Pod restartable init container liveness probe fails after startup success
		Description: A Pod is created with failing liveness probe and delayed
		startup probe that uses 'exec' command to cat /tmp/health file. The
		Container is started by creating /tmp/startup after 10 seconds, triggering
		liveness probe to fail. The Pod MUST not be killed and restarted
		incrementing restart count to 1.
	*/
	ginkgo.It("should be restarted by liveness probe after startup probe enables it", func(ctx context.Context) {
		cmd := []string{"/bin/sh", "-c", "sleep 10; echo ok >/tmp/startup; sleep 600"}
		livenessProbe := &v1.Probe{
			ProbeHandler: v1.ProbeHandler{
				Exec: &v1.ExecAction{
					Command: []string{"/bin/false"},
				},
			},
			InitialDelaySeconds: 15,
			FailureThreshold:    1,
		}
		startupProbe := &v1.Probe{
			ProbeHandler: v1.ProbeHandler{
				Exec: &v1.ExecAction{
					Command: []string{"cat", "/tmp/startup"},
				},
			},
			InitialDelaySeconds: 15,
			FailureThreshold:    60,
		}
<<<<<<< HEAD
		pod := startupPodSpec(startupProbe, nil, livenessProbe, cmd)
		RunLivenessTest(ctx, f, pod, 1, DefaultObservationTimeout)
=======
		pod := startupSidecarPodSpec(startupProbe, nil, livenessProbe, cmd)
		RunSidecarLivenessTest(ctx, f, pod, 1, defaultObservationTimeout)
>>>>>>> ab986e36
	})

	/*
		Release: v1.28
		Testname: Pod restartable init container readiness probe, delayed by startup probe
		Description: A Pod is created with startup and readiness probes. The
		Container is started by creating /tmp/startup after 45 seconds, delaying
		the ready state by this amount of time. This is similar to the "Pod
		readiness probe, with initial delay" test.
	*/
	ginkgo.It("should be ready immediately after startupProbe succeeds", func(ctx context.Context) {
		// Probe workers sleep at Kubelet start for a random time which is at most PeriodSeconds
		// this test requires both readiness and startup workers running before updating statuses
		// to avoid flakes, ensure sleep before startup (32s) > readinessProbe.PeriodSeconds
		cmd := []string{"/bin/sh", "-c", "echo ok >/tmp/health; sleep 32; echo ok >/tmp/startup; sleep 600"}
		readinessProbe := &v1.Probe{
			ProbeHandler:        execHandler([]string{"/bin/cat", "/tmp/health"}),
			InitialDelaySeconds: 0,
			PeriodSeconds:       30,
		}
		startupProbe := &v1.Probe{
			ProbeHandler:        execHandler([]string{"/bin/cat", "/tmp/startup"}),
			InitialDelaySeconds: 0,
			FailureThreshold:    120,
			PeriodSeconds:       5,
		}
		p := podClient.Create(ctx, startupSidecarPodSpec(startupProbe, readinessProbe, nil, cmd))

		p, err := podClient.Get(ctx, p.Name, metav1.GetOptions{})
		framework.ExpectNoError(err)

		err = e2epod.WaitForPodContainerStarted(ctx, f.ClientSet, f.Namespace.Name, p.Name, 0, framework.PodStartTimeout)
		framework.ExpectNoError(err)
		startedTime := time.Now()

		// We assume the pod became ready when the container became ready. This
		// is true for a single container pod.
		err = e2epod.WaitTimeoutForPodReadyInNamespace(ctx, f.ClientSet, p.Name, f.Namespace.Name, framework.PodStartTimeout)
		framework.ExpectNoError(err)
		readyTime := time.Now()

		p, err = podClient.Get(ctx, p.Name, metav1.GetOptions{})
		framework.ExpectNoError(err)

		isReady, err := testutils.PodRunningReady(p)
		framework.ExpectNoError(err)
		if !isReady {
			framework.Failf("pod %s/%s should be ready", f.Namespace.Name, p.Name)
		}

		readyIn := readyTime.Sub(startedTime)
		framework.Logf("Container started at %v, pod became ready at %v, %v after startupProbe succeeded", startedTime, readyTime, readyIn)
		if readyIn < 0 {
			framework.Failf("Pod became ready before startupProbe succeeded")
		}
		if readyIn > 25*time.Second {
			framework.Failf("Pod became ready in %v, more than 25s after startupProbe succeeded. It means that the delay readiness probes were not initiated immediately after startup finished.", readyIn)
		}
	})

	// TODO: Update tests after implementing termination ordering of restartable
	// init containers
	/*
		Release: v1.28
		Testname: Set terminationGracePeriodSeconds for livenessProbe of restartable init container
		Description: A pod with a long terminationGracePeriod is created with a
		shorter livenessProbe-level terminationGracePeriodSeconds. We confirm the
		shorter termination period is used.
	*/
	ginkgo.It("should override timeoutGracePeriodSeconds when LivenessProbe field is set", func(ctx context.Context) {
		cmd := []string{"/bin/sh", "-c", "sleep 1000"}
		// probe will fail since pod has no http endpoints
		shortGracePeriod := int64(5)
		livenessProbe := &v1.Probe{
			ProbeHandler: v1.ProbeHandler{
				HTTPGet: &v1.HTTPGetAction{
					Path: "/healthz",
					Port: intstr.FromInt32(8080),
				},
			},
			InitialDelaySeconds:           10,
			FailureThreshold:              1,
			TerminationGracePeriodSeconds: &shortGracePeriod,
		}
		pod := busyBoxSidecarPodSpec(nil, livenessProbe, cmd)
		longGracePeriod := int64(500)
		pod.Spec.TerminationGracePeriodSeconds = &longGracePeriod

		// 10s delay + 10s period + 5s grace period = 25s < 30s << pod-level timeout 500
		// add defaultObservationTimeout(4min) more for kubelet syncing information
		// to apiserver
		RunSidecarLivenessTest(ctx, f, pod, 1, time.Second*40+defaultObservationTimeout)
	})

	/*
		Release: v1.28
		Testname: Set terminationGracePeriodSeconds for startupProbe of restartable init container
		Description: A pod with a long terminationGracePeriod is created with a
		shorter startupProbe-level terminationGracePeriodSeconds. We confirm the
		shorter termination period is used.
	*/
	ginkgo.It("should override timeoutGracePeriodSeconds when StartupProbe field is set", func(ctx context.Context) {
		cmd := []string{"/bin/sh", "-c", "sleep 1000"}
		// startup probe will fail since pod will sleep for 1000s before becoming ready
		livenessProbe := &v1.Probe{
			ProbeHandler: v1.ProbeHandler{
				Exec: &v1.ExecAction{
					Command: []string{"/bin/true"},
				},
			},
			InitialDelaySeconds: 15,
			FailureThreshold:    1,
		}
		pod := busyBoxSidecarPodSpec(nil, livenessProbe, cmd)
		longGracePeriod := int64(500)
		pod.Spec.TerminationGracePeriodSeconds = &longGracePeriod

		shortGracePeriod := int64(5)
		pod.Spec.InitContainers[0].StartupProbe = &v1.Probe{
			ProbeHandler:                  execHandler([]string{"/bin/cat", "/tmp/startup"}),
			InitialDelaySeconds:           10,
			FailureThreshold:              1,
			TerminationGracePeriodSeconds: &shortGracePeriod,
		}

		// 10s delay + 10s period + 5s grace period = 25s < 30s << pod-level timeout 500
		// add defaultObservationTimeout(4min) more for kubelet syncing information
		// to apiserver
		RunSidecarLivenessTest(ctx, f, pod, 1, time.Second*40+defaultObservationTimeout)
	})

	/*
		Release: v1.28
		Testname: Pod restartable init container liveness probe, using grpc call, success
		Description: A Pod is created with liveness probe on grpc service. Liveness
		probe on this endpoint will not fail. When liveness probe does not fail
		then the restart count MUST remain zero.
	*/
	ginkgo.It("should *not* be restarted with a GRPC liveness probe", func(ctx context.Context) {
		livenessProbe := &v1.Probe{
			ProbeHandler: v1.ProbeHandler{
				GRPC: &v1.GRPCAction{
					Port:    5000,
					Service: nil,
				},
			},
			InitialDelaySeconds: probeTestInitialDelaySeconds,
			TimeoutSeconds:      5, // default 1s can be pretty aggressive in CI environments with low resources
			FailureThreshold:    1,
		}

<<<<<<< HEAD
		pod := gRPCServerPodSpec(nil, livenessProbe, "agnhost")
		RunLivenessTest(ctx, f, pod, 0, DefaultObservationTimeout)
=======
		pod := gRPCServerSidecarPodSpec(nil, livenessProbe, "agnhost")
		RunSidecarLivenessTest(ctx, f, pod, 0, defaultObservationTimeout)
>>>>>>> ab986e36
	})

	/*
		Release: v1.28
		Testname: Pod restartable init container liveness probe, using grpc call, failure
		Description: A Pod is created with liveness probe on grpc service.
		Liveness probe on this endpoint should fail because of wrong probe port.
		When liveness probe does fail then the restart count should +1.
	*/
	ginkgo.It("should be restarted with a GRPC liveness probe", func(ctx context.Context) {
		livenessProbe := &v1.Probe{
			ProbeHandler: v1.ProbeHandler{
				GRPC: &v1.GRPCAction{
					Port: 2333, // this port is wrong
				},
			},
			InitialDelaySeconds: probeTestInitialDelaySeconds * 4,
			TimeoutSeconds:      5, // default 1s can be pretty aggressive in CI environments with low resources
			FailureThreshold:    1,
		}
<<<<<<< HEAD
		pod := gRPCServerPodSpec(nil, livenessProbe, "agnhost")
		RunLivenessTest(ctx, f, pod, 1, DefaultObservationTimeout)
=======
		pod := gRPCServerSidecarPodSpec(nil, livenessProbe, "agnhost")
		RunSidecarLivenessTest(ctx, f, pod, 1, defaultObservationTimeout)
>>>>>>> ab986e36
	})

	ginkgo.It("should mark readiness on pods to false while pod is in progress of terminating when a pod has a readiness probe", func(ctx context.Context) {
		podName := "probe-test-" + string(uuid.NewUUID())
		podClient := e2epod.NewPodClient(f)
		terminationGracePeriod := int64(30)
		script := `
_term() {
	rm -f /tmp/ready
	sleep 30
	exit 0
}
trap _term SIGTERM

touch /tmp/ready

while true; do
  echo \"hello\"
  sleep 10
done
			`

		// Create Pod
		podClient.Create(ctx, &v1.Pod{
			ObjectMeta: metav1.ObjectMeta{
				Name: podName,
			},
			Spec: v1.PodSpec{
				InitContainers: []v1.Container{
					{
						Image:   imageutils.GetE2EImage(imageutils.Agnhost),
						Name:    podName,
						Command: []string{"/bin/bash"},
						Args:    []string{"-c", script},
						ReadinessProbe: &v1.Probe{
							ProbeHandler: v1.ProbeHandler{
								Exec: &v1.ExecAction{
									Command: []string{"cat", "/tmp/ready"},
								},
							},
							FailureThreshold:    1,
							InitialDelaySeconds: 5,
							PeriodSeconds:       2,
						},
						RestartPolicy: func() *v1.ContainerRestartPolicy {
							restartPolicy := v1.ContainerRestartPolicyAlways
							return &restartPolicy
						}(),
					},
				},
				Containers: []v1.Container{
					{
						Name:  "main",
						Image: imageutils.GetE2EImage(imageutils.Agnhost),
						Args:  []string{"pause"},
					},
				},
				TerminationGracePeriodSeconds: &terminationGracePeriod,
			},
		})

		// verify pods are running and ready
		err := e2epod.WaitForPodsRunningReady(ctx, f.ClientSet, f.Namespace.Name, 1, 0, f.Timeouts.PodStart)
		framework.ExpectNoError(err)

		// Shutdown pod. Readiness should change to false
		err = podClient.Delete(ctx, podName, metav1.DeleteOptions{})
		framework.ExpectNoError(err)

		err = waitForPodStatusByInformer(ctx, f.ClientSet, f.Namespace.Name, podName, f.Timeouts.PodDelete, func(pod *v1.Pod) (bool, error) {
			if !podutil.IsPodReady(pod) {
				return true, nil
			}
			framework.Logf("pod %s/%s is still ready, waiting until is not ready", pod.Namespace, pod.Name)
			return false, nil
		})
		framework.ExpectNoError(err)
	})

	ginkgo.It("should mark readiness on pods to false and disable liveness probes while pod is in progress of terminating", func(ctx context.Context) {
		podName := "probe-test-" + string(uuid.NewUUID())
		podClient := e2epod.NewPodClient(f)
		terminationGracePeriod := int64(30)
		script := `
_term() {
	rm -f /tmp/ready
	rm -f /tmp/liveness
	sleep 20
	exit 0
}
trap _term SIGTERM

touch /tmp/ready
touch /tmp/liveness

while true; do
  echo \"hello\"
  sleep 10
done
`

		// Create Pod
		podClient.Create(ctx, &v1.Pod{
			ObjectMeta: metav1.ObjectMeta{
				Name: podName,
			},
			Spec: v1.PodSpec{
				InitContainers: []v1.Container{
					{
						Image:   imageutils.GetE2EImage(imageutils.Agnhost),
						Name:    podName,
						Command: []string{"/bin/bash"},
						Args:    []string{"-c", script},
						ReadinessProbe: &v1.Probe{
							ProbeHandler: v1.ProbeHandler{
								Exec: &v1.ExecAction{
									Command: []string{"cat", "/tmp/ready"},
								},
							},
							FailureThreshold: 1,
							// delay startup to make sure the script script has
							// time to create the ready+liveness files
							InitialDelaySeconds: 5,
							PeriodSeconds:       2,
						},
						LivenessProbe: &v1.Probe{
							ProbeHandler: v1.ProbeHandler{
								Exec: &v1.ExecAction{
									Command: []string{"cat", "/tmp/liveness"},
								},
							},
							FailureThreshold: 1,
							// delay startup to make sure the script script has
							// time to create the ready+liveness files
							InitialDelaySeconds: 5,
							PeriodSeconds:       1,
						},
						RestartPolicy: func() *v1.ContainerRestartPolicy {
							restartPolicy := v1.ContainerRestartPolicyAlways
							return &restartPolicy
						}(),
					},
				},
				Containers: []v1.Container{
					{
						Name:  "main",
						Image: imageutils.GetE2EImage(imageutils.Agnhost),
						Args:  []string{"pause"},
					},
				},
				TerminationGracePeriodSeconds: &terminationGracePeriod,
			},
		})

		// verify pods are running and ready
		err := e2epod.WaitForPodsRunningReady(ctx, f.ClientSet, f.Namespace.Name, 1, 0, f.Timeouts.PodStart)
		framework.ExpectNoError(err)

		// Shutdown pod. Readiness should change to false
		err = podClient.Delete(ctx, podName, metav1.DeleteOptions{})
		framework.ExpectNoError(err)

		// Wait for pod to go unready
		err = waitForPodStatusByInformer(ctx, f.ClientSet, f.Namespace.Name, podName, f.Timeouts.PodDelete, func(pod *v1.Pod) (bool, error) {
			if !podutil.IsPodReady(pod) {
				return true, nil
			}
			framework.Logf("pod %s/%s is still ready, waiting until is not ready", pod.Namespace, pod.Name)
			return false, nil
		})
		framework.ExpectNoError(err)

		// Verify there are zero liveness failures since they are turned off
		// during pod termination
		gomega.Consistently(ctx, func(ctx context.Context) (bool, error) {
			items, err := f.ClientSet.CoreV1().Events(f.Namespace.Name).List(ctx, metav1.ListOptions{})
			framework.ExpectNoError(err)
			for _, event := range items.Items {
				// Search only for the pod we are interested in
				if event.InvolvedObject.Name != podName {
					continue
				}
				if strings.Contains(event.Message, "failed liveness probe") {
					return true, errors.New("should not see liveness probe failures")
				}
			}
			return false, nil
		}, 1*time.Minute, framework.Poll).ShouldNot(gomega.BeTrue(), "should not see liveness probes")
	})
})

// waitForPodStatusByInformer waits pod status change by informer
func waitForPodStatusByInformer(ctx context.Context, c clientset.Interface, podNamespace, podName string, timeout time.Duration, condition func(pod *v1.Pod) (bool, error)) error {
	// TODO (pohly): rewrite with gomega.Eventually to get intermediate progress reports.
	stopCh := make(chan struct{})
	checkPodStatusFunc := func(pod *v1.Pod) {
		if ok, _ := condition(pod); ok {
			close(stopCh)
		}
	}
	controller := newInformerWatchPod(ctx, c, podNamespace, podName, checkPodStatusFunc)
	go controller.Run(stopCh)
	after := time.After(timeout)
	select {
	case <-stopCh:
		return nil
	case <-ctx.Done():
		close(stopCh)
		return fmt.Errorf("timeout to wait pod status ready")
	case <-after:
		close(stopCh)
		return fmt.Errorf("timeout to wait pod status ready")
	}
}

// newInformerWatchPod creates a informer for given pod
func newInformerWatchPod(ctx context.Context, c clientset.Interface, podNamespace, podName string, checkPodStatusFunc func(p *v1.Pod)) cache.Controller {
	_, controller := cache.NewInformer(
		&cache.ListWatch{
			ListFunc: func(options metav1.ListOptions) (runtime.Object, error) {
				options.FieldSelector = fields.SelectorFromSet(fields.Set{"metadata.name": podName}).String()
				obj, err := c.CoreV1().Pods(podNamespace).List(ctx, options)
				return runtime.Object(obj), err
			},
			WatchFunc: func(options metav1.ListOptions) (watch.Interface, error) {
				options.FieldSelector = fields.SelectorFromSet(fields.Set{"metadata.name": podName}).String()
				return c.CoreV1().Pods(podNamespace).Watch(ctx, options)
			},
		},
		&v1.Pod{},
		0,
		cache.ResourceEventHandlerFuncs{
			AddFunc: func(obj interface{}) {
				p, ok := obj.(*v1.Pod)
				if ok {
					checkPodStatusFunc(p)
				}
			},
			UpdateFunc: func(oldObj, newObj interface{}) {
				p, ok := newObj.(*v1.Pod)
				if ok {
					checkPodStatusFunc(p)
				}
			},
			DeleteFunc: func(obj interface{}) {
				p, ok := obj.(*v1.Pod)
				if ok {
					checkPodStatusFunc(p)
				}
			},
		},
	)
	return controller
}

// GetContainerStartedTime returns the time when the given container started and error if any
func GetContainerStartedTime(p *v1.Pod, containerName string) (time.Time, error) {
	for _, status := range append(p.Status.InitContainerStatuses, p.Status.ContainerStatuses...) {
		if status.Name != containerName {
			continue
		}
		if status.State.Running == nil {
			return time.Time{}, fmt.Errorf("container is not running")
		}
		return status.State.Running.StartedAt.Time, nil
	}
	return time.Time{}, fmt.Errorf("cannot find container named %q", containerName)
}

// GetTransitionTimeForReadyCondition returns the time when the given pod became ready and error if any
func GetTransitionTimeForReadyCondition(p *v1.Pod) (time.Time, error) {
	for _, cond := range p.Status.Conditions {
		if cond.Type == v1.PodReady {
			return cond.LastTransitionTime.Time, nil
		}
	}
	return time.Time{}, fmt.Errorf("no ready condition can be found for pod")
}

<<<<<<< HEAD
=======
func getRestartCount(p *v1.Pod) int {
	count := 0
	for _, containerStatus := range append(p.Status.InitContainerStatuses, p.Status.ContainerStatuses...) {
		count += int(containerStatus.RestartCount)
	}
	return count
}

>>>>>>> ab986e36
func testWebServerPodSpec(readinessProbe, livenessProbe *v1.Probe, containerName string, port int) *v1.Pod {
	return &v1.Pod{
		ObjectMeta: metav1.ObjectMeta{Name: "test-webserver-" + string(uuid.NewUUID())},
		Spec: v1.PodSpec{
			Containers: []v1.Container{
				{
					Name:           containerName,
					Image:          imageutils.GetE2EImage(imageutils.Agnhost),
					Args:           []string{"test-webserver"},
					Ports:          []v1.ContainerPort{{ContainerPort: int32(port)}},
					LivenessProbe:  livenessProbe,
					ReadinessProbe: readinessProbe,
				},
			},
		},
	}
}

func busyBoxPodSpec(readinessProbe, livenessProbe *v1.Probe, cmd []string) *v1.Pod {
	return &v1.Pod{
		ObjectMeta: metav1.ObjectMeta{
			Name:   "busybox-" + string(uuid.NewUUID()),
			Labels: map[string]string{"test": "liveness"},
		},
		Spec: v1.PodSpec{
			Containers: []v1.Container{
				{
					Name:           "busybox",
					Image:          imageutils.GetE2EImage(imageutils.BusyBox),
					Command:        cmd,
					LivenessProbe:  livenessProbe,
					ReadinessProbe: readinessProbe,
				},
			},
		},
	}
}

func livenessPodSpec(namespace string, readinessProbe, livenessProbe *v1.Probe) *v1.Pod {
	pod := e2epod.NewAgnhostPod(namespace, "liveness-"+string(uuid.NewUUID()), nil, nil, nil, "liveness")
	pod.ObjectMeta.Labels = map[string]string{"test": "liveness"}
	pod.Spec.Containers[0].LivenessProbe = livenessProbe
	pod.Spec.Containers[0].ReadinessProbe = readinessProbe
	return pod
}

func startupPodSpec(startupProbe, readinessProbe, livenessProbe *v1.Probe, cmd []string) *v1.Pod {
	return &v1.Pod{
		ObjectMeta: metav1.ObjectMeta{
			Name:   "startup-" + string(uuid.NewUUID()),
			Labels: map[string]string{"test": "startup"},
		},
		Spec: v1.PodSpec{
			Containers: []v1.Container{
				{
					Name:           "busybox",
					Image:          imageutils.GetE2EImage(imageutils.BusyBox),
					Command:        cmd,
					LivenessProbe:  livenessProbe,
					ReadinessProbe: readinessProbe,
					StartupProbe:   startupProbe,
				},
			},
		},
	}
}

func execHandler(cmd []string) v1.ProbeHandler {
	return v1.ProbeHandler{
		Exec: &v1.ExecAction{
			Command: cmd,
		},
	}
}

func httpGetHandler(path string, port int) v1.ProbeHandler {
	return v1.ProbeHandler{
		HTTPGet: &v1.HTTPGetAction{
			Path: path,
			Port: intstr.FromInt32(int32(port)),
		},
	}
}

func tcpSocketHandler(port int) v1.ProbeHandler {
	return v1.ProbeHandler{
		TCPSocket: &v1.TCPSocketAction{
			Port: intstr.FromInt32(int32(port)),
		},
	}
}

type webserverProbeBuilder struct {
	failing      bool
	initialDelay bool
}

func (b webserverProbeBuilder) withFailing() webserverProbeBuilder {
	b.failing = true
	return b
}

func (b webserverProbeBuilder) withInitialDelay() webserverProbeBuilder {
	b.initialDelay = true
	return b
}

func (b webserverProbeBuilder) build() *v1.Probe {
	probe := &v1.Probe{
		ProbeHandler: httpGetHandler("/", 80),
	}
	if b.initialDelay {
		probe.InitialDelaySeconds = probeTestInitialDelaySeconds
	}
	if b.failing {
		probe.HTTPGet.Port = intstr.FromInt32(81)
	}
	return probe
}

func RunLivenessTest(ctx context.Context, f *framework.Framework, pod *v1.Pod, expectNumRestarts int, timeout time.Duration) {
	gomega.Expect(pod.Spec.Containers).NotTo(gomega.BeEmpty())
	containerName := pod.Spec.Containers[0].Name
	runLivenessTest(ctx, f, pod, expectNumRestarts, timeout, containerName)
}

func RunSidecarLivenessTest(ctx context.Context, f *framework.Framework, pod *v1.Pod, expectNumRestarts int, timeout time.Duration) {
	gomega.Expect(pod.Spec.InitContainers).NotTo(gomega.BeEmpty())
	containerName := pod.Spec.InitContainers[0].Name
	runLivenessTest(ctx, f, pod, expectNumRestarts, timeout, containerName)
}

// RunLivenessTest verifies the number of restarts for pod with given expected number of restarts
func runLivenessTest(ctx context.Context, f *framework.Framework, pod *v1.Pod, expectNumRestarts int, timeout time.Duration, containerName string) {
	podClient := e2epod.NewPodClient(f)
	ns := f.Namespace.Name
	// At the end of the test, clean up by removing the pod.
	ginkgo.DeferCleanup(func(ctx context.Context) error {
		ginkgo.By("deleting the pod")
		return podClient.Delete(ctx, pod.Name, *metav1.NewDeleteOptions(0))
	})
	ginkgo.By(fmt.Sprintf("Creating pod %s in namespace %s", pod.Name, ns))
	podClient.Create(ctx, pod)

	// To check for the container is ever started, we need to wait for the
	// container to be in a non-waiting state.
	framework.ExpectNoError(e2epod.WaitForPodCondition(ctx, f.ClientSet, ns, pod.Name, "container not waiting", timeout, func(pod *v1.Pod) (bool, error) {
		for _, c := range append(pod.Status.InitContainerStatuses, pod.Status.ContainerStatuses...) {
			if c.Name == containerName {
				if c.State.Running != nil || c.State.Terminated != nil {
					return true, nil
				}
			}
		}
		return false, nil
	}))

	// Check the pod's current state and verify that restartCount is present.
	ginkgo.By("checking the pod's current state and verifying that restartCount is present")
	pod, err := podClient.Get(ctx, pod.Name, metav1.GetOptions{})
	framework.ExpectNoError(err, fmt.Sprintf("getting pod %s in namespace %s", pod.Name, ns))
	initialRestartCount := podutil.GetExistingContainerStatus(append(pod.Status.InitContainerStatuses, pod.Status.ContainerStatuses...), containerName).RestartCount
	framework.Logf("Initial restart count of pod %s is %d", pod.Name, initialRestartCount)

	// Wait for the restart state to be as desired.
	// If initialRestartCount is not zero, there is restarting back-off time.
	deadline := time.Now().Add(timeout + time.Duration(initialRestartCount*10)*time.Second)

	lastRestartCount := initialRestartCount
	observedRestarts := int32(0)
	for start := time.Now(); time.Now().Before(deadline); time.Sleep(2 * time.Second) {
		pod, err = podClient.Get(ctx, pod.Name, metav1.GetOptions{})
		framework.Logf("Get pod %s in namespace %s", pod.Name, ns)
		framework.ExpectNoError(err, fmt.Sprintf("getting pod %s", pod.Name))
		restartCount := podutil.GetExistingContainerStatus(append(pod.Status.InitContainerStatuses, pod.Status.ContainerStatuses...), containerName).RestartCount
		if restartCount != lastRestartCount {
			framework.Logf("Restart count of pod %s/%s is now %d (%v elapsed)",
				ns, pod.Name, restartCount, time.Since(start))
			if restartCount < lastRestartCount {
				framework.Failf("Restart count should increment monotonically: restart cont of pod %s/%s changed from %d to %d",
					ns, pod.Name, lastRestartCount, restartCount)
			}
		}
		observedRestarts = restartCount - initialRestartCount
		if expectNumRestarts > 0 && int(observedRestarts) >= expectNumRestarts {
			// Stop if we have observed more than expectNumRestarts restarts.
			break
		}
		lastRestartCount = restartCount
	}

	// If we expected 0 restarts, fail if observed any restart.
	// If we expected n restarts (n > 0), fail if we observed < n restarts.
	if (expectNumRestarts == 0 && observedRestarts > 0) || (expectNumRestarts > 0 &&
		int(observedRestarts) < expectNumRestarts) {
		framework.Failf("pod %s/%s - expected number of restarts: %d, found restarts: %d. Pod status: %s.",
			ns, pod.Name, expectNumRestarts, observedRestarts, &pod.Status)
	}
}

func runReadinessFailTest(ctx context.Context, f *framework.Framework, pod *v1.Pod, notReadyUntil time.Duration, waitForNotPending bool) {
	podClient := e2epod.NewPodClient(f)
	ns := f.Namespace.Name
	gomega.Expect(pod.Spec.Containers).NotTo(gomega.BeEmpty())

	// At the end of the test, clean up by removing the pod.
	ginkgo.DeferCleanup(func(ctx context.Context) error {
		ginkgo.By("deleting the pod")
		return podClient.Delete(ctx, pod.Name, *metav1.NewDeleteOptions(0))
	})
	ginkgo.By(fmt.Sprintf("Creating pod %s in namespace %s", pod.Name, ns))
	podClient.Create(ctx, pod)

	if waitForNotPending {
		// Wait until the pod is not pending. (Here we need to check for something other than
		// 'Pending', since when failures occur, we go to 'Terminated' which can cause indefinite blocking.)
		framework.ExpectNoError(e2epod.WaitForPodNotPending(ctx, f.ClientSet, ns, pod.Name),
			fmt.Sprintf("starting pod %s in namespace %s", pod.Name, ns))
		framework.Logf("Started pod %s in namespace %s", pod.Name, ns)
	}

	// Wait for the not ready state to be true for notReadyUntil duration
	deadline := time.Now().Add(notReadyUntil)
	for start := time.Now(); time.Now().Before(deadline); time.Sleep(2 * time.Second) {
		// poll for Not Ready
		if podutil.IsPodReady(pod) {
			framework.Failf("pod %s/%s - expected to be not ready", ns, pod.Name)
		}

		framework.Logf("pod %s/%s is not ready (%v elapsed)",
			ns, pod.Name, time.Since(start))
	}
}

func gRPCServerPodSpec(readinessProbe, livenessProbe *v1.Probe, containerName string) *v1.Pod {
	return &v1.Pod{
		ObjectMeta: metav1.ObjectMeta{Name: "test-grpc-" + string(uuid.NewUUID())},
		Spec: v1.PodSpec{
			Containers: []v1.Container{
				{
					Name:  containerName,
					Image: imageutils.GetE2EImage(imageutils.Agnhost),
					Command: []string{
						"/agnhost",
						"grpc-health-checking",
					},
					Ports:          []v1.ContainerPort{{ContainerPort: int32(5000)}, {ContainerPort: int32(8080)}},
					LivenessProbe:  livenessProbe,
					ReadinessProbe: readinessProbe,
				},
			},
		},
	}
}

func testWebServerSidecarPodSpec(readinessProbe, livenessProbe *v1.Probe, containerName string, port int) *v1.Pod {
	return &v1.Pod{
		ObjectMeta: metav1.ObjectMeta{Name: "test-webserver-sidecar-" + string(uuid.NewUUID())},
		Spec: v1.PodSpec{
			InitContainers: []v1.Container{
				{
					Name:           containerName,
					Image:          imageutils.GetE2EImage(imageutils.Agnhost),
					Args:           []string{"test-webserver", "--port", fmt.Sprintf("%d", port)},
					Ports:          []v1.ContainerPort{{ContainerPort: int32(port)}},
					LivenessProbe:  livenessProbe,
					ReadinessProbe: readinessProbe,
					RestartPolicy: func() *v1.ContainerRestartPolicy {
						restartPolicy := v1.ContainerRestartPolicyAlways
						return &restartPolicy
					}(),
				},
			},
			Containers: []v1.Container{
				{
					Name:  "main",
					Image: imageutils.GetE2EImage(imageutils.Agnhost),
					Args:  []string{"pause"},
				},
			},
		},
	}
}

func busyBoxSidecarPodSpec(readinessProbe, livenessProbe *v1.Probe, cmd []string) *v1.Pod {
	return &v1.Pod{
		ObjectMeta: metav1.ObjectMeta{
			Name:   "busybox-sidecar-" + string(uuid.NewUUID()),
			Labels: map[string]string{"test": "liveness"},
		},
		Spec: v1.PodSpec{
			InitContainers: []v1.Container{
				{
					Name:           "busybox",
					Image:          imageutils.GetE2EImage(imageutils.BusyBox),
					Command:        cmd,
					LivenessProbe:  livenessProbe,
					ReadinessProbe: readinessProbe,
					RestartPolicy: func() *v1.ContainerRestartPolicy {
						restartPolicy := v1.ContainerRestartPolicyAlways
						return &restartPolicy
					}(),
				},
			},
			Containers: []v1.Container{
				{
					Name:  "main",
					Image: imageutils.GetE2EImage(imageutils.Agnhost),
					Args:  []string{"pause"},
				},
			},
		},
	}
}

func livenessSidecarPodSpec(namespace string, readinessProbe, livenessProbe *v1.Probe) *v1.Pod {
	return &v1.Pod{
		ObjectMeta: metav1.ObjectMeta{
			Name:      "test-liveness-sidecar-" + string(uuid.NewUUID()),
			Labels:    map[string]string{"test": "liveness"},
			Namespace: namespace,
		},
		Spec: v1.PodSpec{
			InitContainers: []v1.Container{
				{
					Name:           "sidecar",
					Image:          imageutils.GetE2EImage(imageutils.Agnhost),
					Args:           []string{"liveness"},
					LivenessProbe:  livenessProbe,
					ReadinessProbe: readinessProbe,
					RestartPolicy: func() *v1.ContainerRestartPolicy {
						restartPolicy := v1.ContainerRestartPolicyAlways
						return &restartPolicy
					}(),
				},
			},
			Containers: []v1.Container{
				{
					Name:  "main",
					Image: imageutils.GetE2EImage(imageutils.Agnhost),
					Args:  []string{"pause"},
				},
			},
		},
	}
}

func startupSidecarPodSpec(startupProbe, readinessProbe, livenessProbe *v1.Probe, cmd []string) *v1.Pod {
	return &v1.Pod{
		ObjectMeta: metav1.ObjectMeta{
			Name:   "startup-sidecar-" + string(uuid.NewUUID()),
			Labels: map[string]string{"test": "startup"},
		},
		Spec: v1.PodSpec{
			InitContainers: []v1.Container{
				{
					Name:           "sidecar",
					Image:          imageutils.GetE2EImage(imageutils.BusyBox),
					Command:        cmd,
					LivenessProbe:  livenessProbe,
					ReadinessProbe: readinessProbe,
					StartupProbe:   startupProbe,
					RestartPolicy: func() *v1.ContainerRestartPolicy {
						restartPolicy := v1.ContainerRestartPolicyAlways
						return &restartPolicy
					}(),
				},
			},
			Containers: []v1.Container{
				{
					Name:  "main",
					Image: imageutils.GetE2EImage(imageutils.Agnhost),
					Args:  []string{"pause"},
				},
			},
		},
	}
}

func gRPCServerSidecarPodSpec(readinessProbe, livenessProbe *v1.Probe, containerName string) *v1.Pod {
	return &v1.Pod{
		ObjectMeta: metav1.ObjectMeta{Name: "test-grpc-sidecar-" + string(uuid.NewUUID())},
		Spec: v1.PodSpec{
			InitContainers: []v1.Container{
				{
					Name:  containerName,
					Image: imageutils.GetE2EImage(imageutils.Agnhost),
					Command: []string{
						"/agnhost",
						"grpc-health-checking",
					},
					Ports:          []v1.ContainerPort{{ContainerPort: int32(5000)}, {ContainerPort: int32(8080)}},
					LivenessProbe:  livenessProbe,
					ReadinessProbe: readinessProbe,
					RestartPolicy: func() *v1.ContainerRestartPolicy {
						restartPolicy := v1.ContainerRestartPolicyAlways
						return &restartPolicy
					}(),
				},
			},
			Containers: []v1.Container{
				{
					Name:  "main",
					Image: imageutils.GetE2EImage(imageutils.Agnhost),
					Args:  []string{"pause"},
				},
			},
		},
	}
}<|MERGE_RESOLUTION|>--- conflicted
+++ resolved
@@ -93,7 +93,7 @@
 			framework.Failf("Pod became ready before it's %v initial delay", initialDelay)
 		}
 
-		restartCount := getRestartCount(p)
+		restartCount := e2epod.GetRestartCount(p)
 		gomega.Expect(restartCount).To(gomega.Equal(0), "pod should have a restart count of 0 but got %v", restartCount)
 	})
 
@@ -121,7 +121,7 @@
 			framework.Failf("pod %s/%s should be not ready", f.Namespace.Name, p.Name)
 		}
 
-		restartCount := getRestartCount(p)
+		restartCount := e2epod.GetRestartCount(p)
 		gomega.Expect(restartCount).To(gomega.Equal(0), "pod should have a restart count of 0 but got %v", restartCount)
 	})
 
@@ -771,13 +771,8 @@
 			framework.Failf("Pod became ready before it's %v initial delay", initialDelay)
 		}
 
-<<<<<<< HEAD
 		restartCount := e2epod.GetRestartCount(p)
-		framework.ExpectEqual(restartCount, 0, "pod should have a restart count of 0 but got %v", restartCount)
-=======
-		restartCount := getRestartCount(p)
 		gomega.Expect(restartCount).To(gomega.Equal(0), "pod should have a restart count of 0 but got %v", restartCount)
->>>>>>> ab986e36
 	})
 
 	/*
@@ -805,13 +800,9 @@
 			framework.Failf("pod %s/%s should be not ready", f.Namespace.Name, p.Name)
 		}
 
-<<<<<<< HEAD
 		restartCount := e2epod.GetRestartCount(p)
-		framework.ExpectEqual(restartCount, 0, "pod should have a restart count of 0 but got %v", restartCount)
-=======
-		restartCount := getRestartCount(p)
 		gomega.Expect(restartCount).To(gomega.Equal(0), "pod should have a restart count of 0 but got %v", restartCount)
->>>>>>> ab986e36
+
 	})
 
 	/*
@@ -830,13 +821,8 @@
 			TimeoutSeconds:      5, // default 1s can be pretty aggressive in CI environments with low resources
 			FailureThreshold:    1,
 		}
-<<<<<<< HEAD
-		pod := busyBoxPodSpec(nil, livenessProbe, cmd)
-		RunLivenessTest(ctx, f, pod, 1, DefaultObservationTimeout)
-=======
 		pod := busyBoxSidecarPodSpec(nil, livenessProbe, cmd)
-		RunSidecarLivenessTest(ctx, f, pod, 1, defaultObservationTimeout)
->>>>>>> ab986e36
+		RunSidecarLivenessTest(ctx, f, pod, 1, DefaultObservationTimeout)
 	})
 
 	/*
@@ -854,13 +840,8 @@
 			TimeoutSeconds:      5, // default 1s can be pretty aggressive in CI environments with low resources
 			FailureThreshold:    1,
 		}
-<<<<<<< HEAD
-		pod := busyBoxPodSpec(nil, livenessProbe, cmd)
-		RunLivenessTest(ctx, f, pod, 0, DefaultObservationTimeout)
-=======
 		pod := busyBoxSidecarPodSpec(nil, livenessProbe, cmd)
-		RunSidecarLivenessTest(ctx, f, pod, 0, defaultObservationTimeout)
->>>>>>> ab986e36
+		RunSidecarLivenessTest(ctx, f, pod, 0, DefaultObservationTimeout)
 	})
 
 	/*
@@ -879,13 +860,8 @@
 			TimeoutSeconds:      5,
 			FailureThreshold:    1,
 		}
-<<<<<<< HEAD
-		pod := livenessPodSpec(f.Namespace.Name, nil, livenessProbe)
-		RunLivenessTest(ctx, f, pod, 1, DefaultObservationTimeout)
-=======
 		pod := livenessSidecarPodSpec(f.Namespace.Name, nil, livenessProbe)
-		RunSidecarLivenessTest(ctx, f, pod, 1, defaultObservationTimeout)
->>>>>>> ab986e36
+		RunSidecarLivenessTest(ctx, f, pod, 1, DefaultObservationTimeout)
 	})
 
 	/*
@@ -903,13 +879,8 @@
 			TimeoutSeconds:      5,
 			FailureThreshold:    1,
 		}
-<<<<<<< HEAD
-		pod := livenessPodSpec(f.Namespace.Name, nil, livenessProbe)
-		RunLivenessTest(ctx, f, pod, 0, DefaultObservationTimeout)
-=======
 		pod := livenessSidecarPodSpec(f.Namespace.Name, nil, livenessProbe)
-		RunSidecarLivenessTest(ctx, f, pod, 0, defaultObservationTimeout)
->>>>>>> ab986e36
+		RunSidecarLivenessTest(ctx, f, pod, 0, DefaultObservationTimeout)
 	})
 
 	/*
@@ -930,15 +901,9 @@
 			InitialDelaySeconds: 5,
 			FailureThreshold:    1,
 		}
-<<<<<<< HEAD
-		pod := livenessPodSpec(f.Namespace.Name, nil, livenessProbe)
-		// ~2 minutes backoff timeouts + 4 minutes DefaultObservationTimeout + 2 minutes for each pod restart
-		RunLivenessTest(ctx, f, pod, 5, 2*time.Minute+DefaultObservationTimeout+4*2*time.Minute)
-=======
 		pod := livenessSidecarPodSpec(f.Namespace.Name, nil, livenessProbe)
 		// ~2 minutes backoff timeouts + 4 minutes defaultObservationTimeout + 2 minutes for each pod restart
-		RunSidecarLivenessTest(ctx, f, pod, 5, 2*time.Minute+defaultObservationTimeout+4*2*time.Minute)
->>>>>>> ab986e36
+		RunSidecarLivenessTest(ctx, f, pod, 5, 2*time.Minute+DefaultObservationTimeout+4*2*time.Minute)
 	})
 
 	/*
@@ -955,13 +920,8 @@
 			TimeoutSeconds:      5,
 			FailureThreshold:    5, // to accommodate nodes which are slow in bringing up containers.
 		}
-<<<<<<< HEAD
-		pod := testWebServerPodSpec(nil, livenessProbe, "test-webserver", 80)
-		RunLivenessTest(ctx, f, pod, 0, DefaultObservationTimeout)
-=======
 		pod := testWebServerSidecarPodSpec(nil, livenessProbe, "test-webserver", 80)
-		RunSidecarLivenessTest(ctx, f, pod, 0, defaultObservationTimeout)
->>>>>>> ab986e36
+		RunSidecarLivenessTest(ctx, f, pod, 0, DefaultObservationTimeout)
 	})
 
 	/*
@@ -979,13 +939,8 @@
 			TimeoutSeconds:      1,
 			FailureThreshold:    1,
 		}
-<<<<<<< HEAD
-		pod := busyBoxPodSpec(nil, livenessProbe, cmd)
-		RunLivenessTest(ctx, f, pod, 1, DefaultObservationTimeout)
-=======
 		pod := busyBoxSidecarPodSpec(nil, livenessProbe, cmd)
-		RunSidecarLivenessTest(ctx, f, pod, 1, defaultObservationTimeout)
->>>>>>> ab986e36
+		RunSidecarLivenessTest(ctx, f, pod, 1, DefaultObservationTimeout)
 	})
 
 	/*
@@ -1024,13 +979,8 @@
 			TimeoutSeconds:      1,
 			FailureThreshold:    1,
 		}
-<<<<<<< HEAD
-		pod := busyBoxPodSpec(nil, livenessProbe, cmd)
-		RunLivenessTest(ctx, f, pod, 1, DefaultObservationTimeout)
-=======
 		pod := busyBoxSidecarPodSpec(nil, livenessProbe, cmd)
-		RunSidecarLivenessTest(ctx, f, pod, 1, defaultObservationTimeout)
->>>>>>> ab986e36
+		RunSidecarLivenessTest(ctx, f, pod, 1, DefaultObservationTimeout)
 	})
 
 	/*
@@ -1048,13 +998,8 @@
 			InitialDelaySeconds: 15,
 			FailureThreshold:    1,
 		}
-<<<<<<< HEAD
-		pod := livenessPodSpec(f.Namespace.Name, nil, livenessProbe)
-		RunLivenessTest(ctx, f, pod, 1, DefaultObservationTimeout)
-=======
 		pod := livenessSidecarPodSpec(f.Namespace.Name, nil, livenessProbe)
-		RunSidecarLivenessTest(ctx, f, pod, 1, defaultObservationTimeout)
->>>>>>> ab986e36
+		RunSidecarLivenessTest(ctx, f, pod, 1, DefaultObservationTimeout)
 	})
 
 	/*
@@ -1071,13 +1016,8 @@
 			InitialDelaySeconds: 15,
 			FailureThreshold:    1,
 		}
-<<<<<<< HEAD
-		pod := livenessPodSpec(f.Namespace.Name, nil, livenessProbe)
-		RunLivenessTest(ctx, f, pod, 0, DefaultObservationTimeout)
-=======
 		pod := livenessSidecarPodSpec(f.Namespace.Name, nil, livenessProbe)
-		RunSidecarLivenessTest(ctx, f, pod, 0, defaultObservationTimeout)
->>>>>>> ab986e36
+		RunSidecarLivenessTest(ctx, f, pod, 0, DefaultObservationTimeout)
 		// Expect an event of type "ProbeWarning".
 		expectedEvent := fields.Set{
 			"involvedObject.kind":      "Pod",
@@ -1116,13 +1056,8 @@
 			InitialDelaySeconds: 15,
 			FailureThreshold:    3,
 		}
-<<<<<<< HEAD
-		pod := startupPodSpec(startupProbe, nil, livenessProbe, cmd)
-		RunLivenessTest(ctx, f, pod, 1, DefaultObservationTimeout)
-=======
 		pod := startupSidecarPodSpec(startupProbe, nil, livenessProbe, cmd)
-		RunSidecarLivenessTest(ctx, f, pod, 1, defaultObservationTimeout)
->>>>>>> ab986e36
+		RunSidecarLivenessTest(ctx, f, pod, 1, DefaultObservationTimeout)
 	})
 
 	/*
@@ -1151,13 +1086,8 @@
 			InitialDelaySeconds: 15,
 			FailureThreshold:    60,
 		}
-<<<<<<< HEAD
-		pod := startupPodSpec(startupProbe, nil, livenessProbe, cmd)
-		RunLivenessTest(ctx, f, pod, 0, DefaultObservationTimeout)
-=======
 		pod := startupSidecarPodSpec(startupProbe, nil, livenessProbe, cmd)
-		RunSidecarLivenessTest(ctx, f, pod, 0, defaultObservationTimeout)
->>>>>>> ab986e36
+		RunSidecarLivenessTest(ctx, f, pod, 0, DefaultObservationTimeout)
 	})
 
 	/*
@@ -1189,13 +1119,8 @@
 			InitialDelaySeconds: 15,
 			FailureThreshold:    60,
 		}
-<<<<<<< HEAD
-		pod := startupPodSpec(startupProbe, nil, livenessProbe, cmd)
-		RunLivenessTest(ctx, f, pod, 1, DefaultObservationTimeout)
-=======
 		pod := startupSidecarPodSpec(startupProbe, nil, livenessProbe, cmd)
-		RunSidecarLivenessTest(ctx, f, pod, 1, defaultObservationTimeout)
->>>>>>> ab986e36
+		RunSidecarLivenessTest(ctx, f, pod, 1, DefaultObservationTimeout)
 	})
 
 	/*
@@ -1346,14 +1271,8 @@
 			TimeoutSeconds:      5, // default 1s can be pretty aggressive in CI environments with low resources
 			FailureThreshold:    1,
 		}
-
-<<<<<<< HEAD
-		pod := gRPCServerPodSpec(nil, livenessProbe, "agnhost")
-		RunLivenessTest(ctx, f, pod, 0, DefaultObservationTimeout)
-=======
 		pod := gRPCServerSidecarPodSpec(nil, livenessProbe, "agnhost")
-		RunSidecarLivenessTest(ctx, f, pod, 0, defaultObservationTimeout)
->>>>>>> ab986e36
+		RunSidecarLivenessTest(ctx, f, pod, 0, DefaultObservationTimeout)
 	})
 
 	/*
@@ -1374,13 +1293,8 @@
 			TimeoutSeconds:      5, // default 1s can be pretty aggressive in CI environments with low resources
 			FailureThreshold:    1,
 		}
-<<<<<<< HEAD
-		pod := gRPCServerPodSpec(nil, livenessProbe, "agnhost")
-		RunLivenessTest(ctx, f, pod, 1, DefaultObservationTimeout)
-=======
 		pod := gRPCServerSidecarPodSpec(nil, livenessProbe, "agnhost")
-		RunSidecarLivenessTest(ctx, f, pod, 1, defaultObservationTimeout)
->>>>>>> ab986e36
+		RunSidecarLivenessTest(ctx, f, pod, 1, DefaultObservationTimeout)
 	})
 
 	ginkgo.It("should mark readiness on pods to false while pod is in progress of terminating when a pod has a readiness probe", func(ctx context.Context) {
@@ -1660,17 +1574,6 @@
 	return time.Time{}, fmt.Errorf("no ready condition can be found for pod")
 }
 
-<<<<<<< HEAD
-=======
-func getRestartCount(p *v1.Pod) int {
-	count := 0
-	for _, containerStatus := range append(p.Status.InitContainerStatuses, p.Status.ContainerStatuses...) {
-		count += int(containerStatus.RestartCount)
-	}
-	return count
-}
-
->>>>>>> ab986e36
 func testWebServerPodSpec(readinessProbe, livenessProbe *v1.Probe, containerName string, port int) *v1.Pod {
 	return &v1.Pod{
 		ObjectMeta: metav1.ObjectMeta{Name: "test-webserver-" + string(uuid.NewUUID())},
