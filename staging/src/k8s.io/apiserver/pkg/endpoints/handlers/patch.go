--- conflicted
+++ resolved
@@ -179,17 +179,11 @@
 			subresource:     scope.Subresource,
 			dryRun:          dryrun.IsDryRun(options.DryRun),
 
-<<<<<<< HEAD
+			hubGroupVersion: scope.HubGroupVersion,
+
 			createValidation: withAuthorization(rest.AdmissionToValidateObjectFunc(admit, staticCreateAttributes), scope.Authorizer, createAuthorizerAttributes),
 			updateValidation: rest.AdmissionToValidateObjectUpdateFunc(admit, staticUpdateAttributes),
 			admissionCheck:   mutatingAdmission,
-=======
-			hubGroupVersion: scope.HubGroupVersion,
-
-			createValidation: rest.AdmissionToValidateObjectFunc(admit, staticAdmissionAttributes),
-			updateValidation: rest.AdmissionToValidateObjectUpdateFunc(admit, staticAdmissionAttributes),
-			admissionCheck:   admissionCheck,
->>>>>>> a932475b
 
 			codec: codec,
 
