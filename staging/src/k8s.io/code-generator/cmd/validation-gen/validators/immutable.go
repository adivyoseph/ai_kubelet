/*
Copyright 2025 The Kubernetes Authors.

Licensed under the Apache License, Version 2.0 (the "License");
you may not use this file except in compliance with the License.
You may obtain a copy of the License at

    http://www.apache.org/licenses/LICENSE-2.0

Unless required by applicable law or agreed to in writing, software
distributed under the License is distributed on an "AS IS" BASIS,
WITHOUT WARRANTIES OR CONDITIONS OF ANY KIND, either express or implied.
See the License for the specific language governing permissions and
limitations under the License.
*/

package validators

import (
	"k8s.io/apimachinery/pkg/util/sets"
<<<<<<< HEAD
=======
	"k8s.io/code-generator/cmd/validation-gen/util"
>>>>>>> eed6cf01
	"k8s.io/gengo/v2/codetags"
	"k8s.io/gengo/v2/types"

	"k8s.io/code-generator/cmd/validation-gen/util"
)

const (
	immutableTagName = "k8s:immutable"
)

func init() {
	RegisterTagValidator(immutableTagValidator{})
}

type immutableTagValidator struct{}

func (immutableTagValidator) Init(_ Config) {}

func (immutableTagValidator) TagName() string {
	return immutableTagName
}

var immutableTagValidScopes = sets.New(ScopeField, ScopeType, ScopeMapVal, ScopeListVal)

func (immutableTagValidator) ValidScopes() sets.Set[Scope] {
	return immutableTagValidScopes
}

var (
	immutableCompareValidator = types.Name{Package: libValidationPkg, Name: "ImmutableByCompare"}
	immutableReflectValidator = types.Name{Package: libValidationPkg, Name: "ImmutableByReflect"}
)

func (immutableTagValidator) GetValidations(context Context, _ codetags.Tag) (Validations, error) {
	var result Validations

<<<<<<< HEAD
	if util.NonPointer(util.NativeType(context.Type)).Kind == types.Builtin {
=======
	if util.IsDirectComparable(util.NonPointer(util.NativeType(context.Type))) {
>>>>>>> eed6cf01
		// This is a minor optimization to just compare primitive values when
		// possible. Slices and maps are not comparable, and structs might hold
		// pointer fields, which are directly comparable but not what we need.
		//
		// Note: This compares the pointee, not the pointer itself.
		result.AddFunction(Function(immutableTagName, DefaultFlags, immutableCompareValidator))
	} else {
		result.AddFunction(Function(immutableTagName, DefaultFlags, immutableReflectValidator))
	}

	return result, nil
}

func (itv immutableTagValidator) Docs() TagDoc {
	return TagDoc{
		Tag:         itv.TagName(),
		Scopes:      itv.ValidScopes().UnsortedList(),
		Description: "Indicates that a field may not be updated.",
	}
}<|MERGE_RESOLUTION|>--- conflicted
+++ resolved
@@ -18,14 +18,9 @@
 
 import (
 	"k8s.io/apimachinery/pkg/util/sets"
-<<<<<<< HEAD
-=======
 	"k8s.io/code-generator/cmd/validation-gen/util"
->>>>>>> eed6cf01
 	"k8s.io/gengo/v2/codetags"
 	"k8s.io/gengo/v2/types"
-
-	"k8s.io/code-generator/cmd/validation-gen/util"
 )
 
 const (
@@ -58,11 +53,7 @@
 func (immutableTagValidator) GetValidations(context Context, _ codetags.Tag) (Validations, error) {
 	var result Validations
 
-<<<<<<< HEAD
-	if util.NonPointer(util.NativeType(context.Type)).Kind == types.Builtin {
-=======
 	if util.IsDirectComparable(util.NonPointer(util.NativeType(context.Type))) {
->>>>>>> eed6cf01
 		// This is a minor optimization to just compare primitive values when
 		// possible. Slices and maps are not comparable, and structs might hold
 		// pointer fields, which are directly comparable but not what we need.
