--- conflicted
+++ resolved
@@ -418,15 +418,9 @@
 }
 
 func (v *ValidationTester) ExpectMatches(matcher field.ErrorMatcher, expected field.ErrorList) *ValidationTester {
-<<<<<<< HEAD
-	v.Helper()
-
-	v.Run(fmt.Sprintf("%T", v.value), func(t *testing.T) {
-=======
 	v.T.Helper()
 
 	v.T.Run(fmt.Sprintf("%T", v.value), func(t *testing.T) {
->>>>>>> eed6cf01
 		t.Helper()
 		actual := v.validate()
 		matcher.Test(t, expected, actual)
