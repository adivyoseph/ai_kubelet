// This is a generated file. Do not edit directly.

module k8s.io/apiextensions-apiserver

go 1.19

require (
	github.com/emicklei/go-restful/v3 v3.9.0
	github.com/gogo/protobuf v1.3.2
	github.com/google/cel-go v0.12.6
	github.com/google/gnostic v0.5.7-v3refs
	github.com/google/go-cmp v0.5.9
	github.com/google/gofuzz v1.2.0
	github.com/google/uuid v1.1.2
	github.com/openshift/api v0.0.0-20230201213816-61d971884921
	github.com/spf13/cobra v1.6.0
	github.com/spf13/pflag v1.0.5
	github.com/stretchr/testify v1.8.0
	go.etcd.io/etcd/client/pkg/v3 v3.5.5
	go.etcd.io/etcd/client/v3 v3.5.5
	go.opentelemetry.io/otel v1.10.0
	go.opentelemetry.io/otel/trace v1.10.0
	google.golang.org/genproto v0.0.0-20220502173005-c8bf987b8c21
	google.golang.org/grpc v1.49.0
	google.golang.org/protobuf v1.28.1
	gopkg.in/yaml.v2 v2.4.0
	k8s.io/api v0.26.1
	k8s.io/apimachinery v0.26.1
	k8s.io/apiserver v0.26.1
	k8s.io/client-go v0.26.1
	k8s.io/code-generator v0.26.1
	k8s.io/component-base v0.26.1
	k8s.io/klog/v2 v2.80.1
	k8s.io/kube-openapi v0.0.0-20221012153701-172d655c2280
	k8s.io/utils v0.0.0-20221107191617-1a15be271d1d
	sigs.k8s.io/json v0.0.0-20220713155537-f223a00ba0e2
	sigs.k8s.io/structured-merge-diff/v4 v4.2.3
	sigs.k8s.io/yaml v1.3.0
)

require (
	github.com/NYTimes/gziphandler v1.1.1 // indirect
	github.com/antlr/antlr4/runtime/Go/antlr v1.4.10 // indirect
	github.com/asaskevich/govalidator v0.0.0-20190424111038-f61b66f89f4a // indirect
	github.com/beorn7/perks v1.0.1 // indirect
	github.com/blang/semver/v4 v4.0.0 // indirect
	github.com/cenkalti/backoff/v4 v4.1.3 // indirect
	github.com/cespare/xxhash/v2 v2.1.2 // indirect
	github.com/coreos/go-semver v0.3.0 // indirect
	github.com/coreos/go-systemd/v22 v22.3.2 // indirect
	github.com/davecgh/go-spew v1.1.1 // indirect
	github.com/dustin/go-humanize v1.0.0 // indirect
	github.com/evanphx/json-patch v4.12.0+incompatible // indirect
	github.com/felixge/httpsnoop v1.0.3 // indirect
	github.com/form3tech-oss/jwt-go v3.2.3+incompatible // indirect
	github.com/fsnotify/fsnotify v1.6.0 // indirect
	github.com/go-logr/logr v1.2.3 // indirect
	github.com/go-logr/stdr v1.2.2 // indirect
	github.com/go-openapi/jsonpointer v0.19.5 // indirect
	github.com/go-openapi/jsonreference v0.20.0 // indirect
	github.com/go-openapi/swag v0.19.14 // indirect
	github.com/golang/groupcache v0.0.0-20210331224755-41bb18bfe9da // indirect
	github.com/golang/protobuf v1.5.2 // indirect
	github.com/google/btree v1.0.1 // indirect
	github.com/gorilla/websocket v1.4.2 // indirect
	github.com/grpc-ecosystem/go-grpc-middleware v1.3.0 // indirect
	github.com/grpc-ecosystem/go-grpc-prometheus v1.2.0 // indirect
	github.com/grpc-ecosystem/grpc-gateway v1.16.0 // indirect
	github.com/grpc-ecosystem/grpc-gateway/v2 v2.7.0 // indirect
	github.com/imdario/mergo v0.3.7 // indirect
	github.com/inconshreveable/mousetrap v1.0.1 // indirect
	github.com/jonboulle/clockwork v0.2.2 // indirect
	github.com/josharian/intern v1.0.0 // indirect
	github.com/json-iterator/go v1.1.12 // indirect
	github.com/mailru/easyjson v0.7.6 // indirect
	github.com/matttproud/golang_protobuf_extensions v1.0.2 // indirect
	github.com/mitchellh/mapstructure v1.4.1 // indirect
	github.com/modern-go/concurrent v0.0.0-20180306012644-bacd9c7ef1dd // indirect
	github.com/modern-go/reflect2 v1.0.2 // indirect
	github.com/munnerz/goautoneg v0.0.0-20191010083416-a7dc8b61c822 // indirect
	github.com/openshift/library-go v0.0.0-20230127195720-edf819b079cf // indirect
	github.com/pkg/errors v0.9.1 // indirect
	github.com/pmezard/go-difflib v1.0.0 // indirect
	github.com/prometheus/client_golang v1.14.0 // indirect
	github.com/prometheus/client_model v0.3.0 // indirect
	github.com/prometheus/common v0.37.0 // indirect
	github.com/prometheus/procfs v0.8.0 // indirect
	github.com/sirupsen/logrus v1.8.1 // indirect
	github.com/soheilhy/cmux v0.1.5 // indirect
	github.com/stoewer/go-strcase v1.2.0 // indirect
	github.com/tmc/grpc-websocket-proxy v0.0.0-20201229170055-e5319fda7802 // indirect
	github.com/xiang90/probing v0.0.0-20190116061207-43a291ad63a2 // indirect
	go.etcd.io/bbolt v1.3.6 // indirect
	go.etcd.io/etcd/api/v3 v3.5.5 // indirect
	go.etcd.io/etcd/client/v2 v2.305.5 // indirect
	go.etcd.io/etcd/pkg/v3 v3.5.5 // indirect
	go.etcd.io/etcd/raft/v3 v3.5.5 // indirect
	go.etcd.io/etcd/server/v3 v3.5.5 // indirect
	go.opentelemetry.io/contrib/instrumentation/google.golang.org/grpc/otelgrpc v0.35.0 // indirect
	go.opentelemetry.io/contrib/instrumentation/net/http/otelhttp v0.35.0 // indirect
	go.opentelemetry.io/otel/exporters/otlp/internal/retry v1.10.0 // indirect
	go.opentelemetry.io/otel/exporters/otlp/otlptrace v1.10.0 // indirect
	go.opentelemetry.io/otel/exporters/otlp/otlptrace/otlptracegrpc v1.10.0 // indirect
	go.opentelemetry.io/otel/metric v0.31.0 // indirect
	go.opentelemetry.io/otel/sdk v1.10.0 // indirect
	go.opentelemetry.io/proto/otlp v0.19.0 // indirect
	go.uber.org/atomic v1.7.0 // indirect
	go.uber.org/multierr v1.6.0 // indirect
	go.uber.org/zap v1.19.0 // indirect
	golang.org/x/crypto v0.1.0 // indirect
	golang.org/x/mod v0.6.0 // indirect
	golang.org/x/net v0.5.0 // indirect
	golang.org/x/oauth2 v0.0.0-20220411215720-9780585627b5 // indirect
	golang.org/x/sync v0.0.0-20220722155255-886fb9371eb4 // indirect
	golang.org/x/sys v0.4.0 // indirect
	golang.org/x/term v0.4.0 // indirect
	golang.org/x/text v0.6.0 // indirect
	golang.org/x/time v0.0.0-20220210224613-90d013bbcef8 // indirect
	golang.org/x/tools v0.2.0 // indirect
	google.golang.org/appengine v1.6.7 // indirect
	gopkg.in/inf.v0 v0.9.1 // indirect
	gopkg.in/natefinch/lumberjack.v2 v2.0.0 // indirect
	gopkg.in/yaml.v3 v3.0.1 // indirect
	k8s.io/gengo v0.0.0-20220902162205-c0856e24416d // indirect
<<<<<<< HEAD
	k8s.io/kms v0.26.1 // indirect
=======
	k8s.io/kms v0.0.0 // indirect
>>>>>>> 8f94681c
	sigs.k8s.io/apiserver-network-proxy/konnectivity-client v0.0.35 // indirect
)

replace (
	github.com/onsi/ginkgo/v2 => github.com/openshift/onsi-ginkgo/v2 v2.4.1-0.20221214150008-e73634cb3870
	k8s.io/api => ../api
	k8s.io/apiextensions-apiserver => ../apiextensions-apiserver
	k8s.io/apimachinery => ../apimachinery
	k8s.io/apiserver => ../apiserver
	k8s.io/client-go => ../client-go
	k8s.io/code-generator => ../code-generator
	k8s.io/component-base => ../component-base
	k8s.io/component-helpers => ../component-helpers
	k8s.io/kms => ../kms
	k8s.io/kube-aggregator => ../kube-aggregator
)<|MERGE_RESOLUTION|>--- conflicted
+++ resolved
@@ -24,12 +24,12 @@
 	google.golang.org/grpc v1.49.0
 	google.golang.org/protobuf v1.28.1
 	gopkg.in/yaml.v2 v2.4.0
-	k8s.io/api v0.26.1
-	k8s.io/apimachinery v0.26.1
-	k8s.io/apiserver v0.26.1
-	k8s.io/client-go v0.26.1
-	k8s.io/code-generator v0.26.1
-	k8s.io/component-base v0.26.1
+	k8s.io/api v0.0.0
+	k8s.io/apimachinery v0.0.0
+	k8s.io/apiserver v0.0.0
+	k8s.io/client-go v0.0.0
+	k8s.io/code-generator v0.0.0
+	k8s.io/component-base v0.0.0
 	k8s.io/klog/v2 v2.80.1
 	k8s.io/kube-openapi v0.0.0-20221012153701-172d655c2280
 	k8s.io/utils v0.0.0-20221107191617-1a15be271d1d
@@ -122,11 +122,7 @@
 	gopkg.in/natefinch/lumberjack.v2 v2.0.0 // indirect
 	gopkg.in/yaml.v3 v3.0.1 // indirect
 	k8s.io/gengo v0.0.0-20220902162205-c0856e24416d // indirect
-<<<<<<< HEAD
-	k8s.io/kms v0.26.1 // indirect
-=======
 	k8s.io/kms v0.0.0 // indirect
->>>>>>> 8f94681c
 	sigs.k8s.io/apiserver-network-proxy/konnectivity-client v0.0.35 // indirect
 )
 
